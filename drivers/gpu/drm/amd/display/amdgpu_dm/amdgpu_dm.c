/*
 * Copyright 2015 Advanced Micro Devices, Inc.
 *
 * Permission is hereby granted, free of charge, to any person obtaining a
 * copy of this software and associated documentation files (the "Software"),
 * to deal in the Software without restriction, including without limitation
 * the rights to use, copy, modify, merge, publish, distribute, sublicense,
 * and/or sell copies of the Software, and to permit persons to whom the
 * Software is furnished to do so, subject to the following conditions:
 *
 * The above copyright notice and this permission notice shall be included in
 * all copies or substantial portions of the Software.
 *
 * THE SOFTWARE IS PROVIDED "AS IS", WITHOUT WARRANTY OF ANY KIND, EXPRESS OR
 * IMPLIED, INCLUDING BUT NOT LIMITED TO THE WARRANTIES OF MERCHANTABILITY,
 * FITNESS FOR A PARTICULAR PURPOSE AND NONINFRINGEMENT.  IN NO EVENT SHALL
 * THE COPYRIGHT HOLDER(S) OR AUTHOR(S) BE LIABLE FOR ANY CLAIM, DAMAGES OR
 * OTHER LIABILITY, WHETHER IN AN ACTION OF CONTRACT, TORT OR OTHERWISE,
 * ARISING FROM, OUT OF OR IN CONNECTION WITH THE SOFTWARE OR THE USE OR
 * OTHER DEALINGS IN THE SOFTWARE.
 *
 * Authors: AMD
 *
 */

/* The caprices of the preprocessor require that this be declared right here */
#define CREATE_TRACE_POINTS

#include "dm_services_types.h"
#include "dc.h"
#include "dc/inc/core_types.h"
#include "dal_asic_id.h"
#include "dmub/dmub_srv.h"
#include "dc/inc/hw/dmcu.h"
#include "dc/inc/hw/abm.h"
#include "dc/dc_dmub_srv.h"

#include "vid.h"
#include "amdgpu.h"
#include "amdgpu_display.h"
#include "amdgpu_ucode.h"
#include "atom.h"
#include "amdgpu_dm.h"
#ifdef CONFIG_DRM_AMD_DC_HDCP
#include "amdgpu_dm_hdcp.h"
#include <drm/drm_hdcp.h>
#endif
#include "amdgpu_pm.h"

#include "amd_shared.h"
#include "amdgpu_dm_irq.h"
#include "dm_helpers.h"
#include "amdgpu_dm_mst_types.h"
#if defined(CONFIG_DEBUG_FS)
#include "amdgpu_dm_debugfs.h"
#endif

#include "ivsrcid/ivsrcid_vislands30.h"

#include <linux/module.h>
#include <linux/moduleparam.h>
#include <linux/version.h>
#include <linux/types.h>
#include <linux/pm_runtime.h>
#include <linux/pci.h>
#include <linux/firmware.h>
#include <linux/component.h>

#include <drm/drm_atomic.h>
#include <drm/drm_atomic_uapi.h>
#include <drm/drm_atomic_helper.h>
#include <drm/drm_dp_mst_helper.h>
#include <drm/drm_fb_helper.h>
#include <drm/drm_fourcc.h>
#include <drm/drm_edid.h>
#include <drm/drm_vblank.h>
#include <drm/drm_audio_component.h>
#include <drm/drm_hdcp.h>

#if defined(CONFIG_DRM_AMD_DC_DCN)
#include "ivsrcid/dcn/irqsrcs_dcn_1_0.h"

#include "dcn/dcn_1_0_offset.h"
#include "dcn/dcn_1_0_sh_mask.h"
#include "soc15_hw_ip.h"
#include "vega10_ip_offset.h"

#include "soc15_common.h"
#endif

#include "modules/inc/mod_freesync.h"
#include "modules/power/power_helpers.h"
#include "modules/inc/mod_info_packet.h"

#define FIRMWARE_RENOIR_DMUB "amdgpu/renoir_dmcub.bin"
MODULE_FIRMWARE(FIRMWARE_RENOIR_DMUB);

#define FIRMWARE_RAVEN_DMCU		"amdgpu/raven_dmcu.bin"
MODULE_FIRMWARE(FIRMWARE_RAVEN_DMCU);

#define FIRMWARE_NAVI12_DMCU            "amdgpu/navi12_dmcu.bin"
MODULE_FIRMWARE(FIRMWARE_NAVI12_DMCU);

/* Number of bytes in PSP header for firmware. */
#define PSP_HEADER_BYTES 0x100

/* Number of bytes in PSP footer for firmware. */
#define PSP_FOOTER_BYTES 0x100

/**
 * DOC: overview
 *
 * The AMDgpu display manager, **amdgpu_dm** (or even simpler,
 * **dm**) sits between DRM and DC. It acts as a liason, converting DRM
 * requests into DC requests, and DC responses into DRM responses.
 *
 * The root control structure is &struct amdgpu_display_manager.
 */

/* basic init/fini API */
static int amdgpu_dm_init(struct amdgpu_device *adev);
static void amdgpu_dm_fini(struct amdgpu_device *adev);

/*
 * initializes drm_device display related structures, based on the information
 * provided by DAL. The drm strcutures are: drm_crtc, drm_connector,
 * drm_encoder, drm_mode_config
 *
 * Returns 0 on success
 */
static int amdgpu_dm_initialize_drm_device(struct amdgpu_device *adev);
/* removes and deallocates the drm structures, created by the above function */
static void amdgpu_dm_destroy_drm_device(struct amdgpu_display_manager *dm);

static int amdgpu_dm_plane_init(struct amdgpu_display_manager *dm,
				struct drm_plane *plane,
				unsigned long possible_crtcs,
				const struct dc_plane_cap *plane_cap);
static int amdgpu_dm_crtc_init(struct amdgpu_display_manager *dm,
			       struct drm_plane *plane,
			       uint32_t link_index);
static int amdgpu_dm_connector_init(struct amdgpu_display_manager *dm,
				    struct amdgpu_dm_connector *amdgpu_dm_connector,
				    uint32_t link_index,
				    struct amdgpu_encoder *amdgpu_encoder);
static int amdgpu_dm_encoder_init(struct drm_device *dev,
				  struct amdgpu_encoder *aencoder,
				  uint32_t link_index);

static int amdgpu_dm_connector_get_modes(struct drm_connector *connector);

static int amdgpu_dm_atomic_commit(struct drm_device *dev,
				   struct drm_atomic_state *state,
				   bool nonblock);

static void amdgpu_dm_atomic_commit_tail(struct drm_atomic_state *state);

static int amdgpu_dm_atomic_check(struct drm_device *dev,
				  struct drm_atomic_state *state);

static void handle_cursor_update(struct drm_plane *plane,
				 struct drm_plane_state *old_plane_state);

static void amdgpu_dm_set_psr_caps(struct dc_link *link);
static bool amdgpu_dm_psr_enable(struct dc_stream_state *stream);
static bool amdgpu_dm_link_setup_psr(struct dc_stream_state *stream);
static bool amdgpu_dm_psr_disable(struct dc_stream_state *stream);


/*
 * dm_vblank_get_counter
 *
 * @brief
 * Get counter for number of vertical blanks
 *
 * @param
 * struct amdgpu_device *adev - [in] desired amdgpu device
 * int disp_idx - [in] which CRTC to get the counter from
 *
 * @return
 * Counter for vertical blanks
 */
static u32 dm_vblank_get_counter(struct amdgpu_device *adev, int crtc)
{
	if (crtc >= adev->mode_info.num_crtc)
		return 0;
	else {
		struct amdgpu_crtc *acrtc = adev->mode_info.crtcs[crtc];
		struct dm_crtc_state *acrtc_state = to_dm_crtc_state(
				acrtc->base.state);


		if (acrtc_state->stream == NULL) {
			DRM_ERROR("dc_stream_state is NULL for crtc '%d'!\n",
				  crtc);
			return 0;
		}

		return dc_stream_get_vblank_counter(acrtc_state->stream);
	}
}

static int dm_crtc_get_scanoutpos(struct amdgpu_device *adev, int crtc,
				  u32 *vbl, u32 *position)
{
	uint32_t v_blank_start, v_blank_end, h_position, v_position;

	if ((crtc < 0) || (crtc >= adev->mode_info.num_crtc))
		return -EINVAL;
	else {
		struct amdgpu_crtc *acrtc = adev->mode_info.crtcs[crtc];
		struct dm_crtc_state *acrtc_state = to_dm_crtc_state(
						acrtc->base.state);

		if (acrtc_state->stream ==  NULL) {
			DRM_ERROR("dc_stream_state is NULL for crtc '%d'!\n",
				  crtc);
			return 0;
		}

		/*
		 * TODO rework base driver to use values directly.
		 * for now parse it back into reg-format
		 */
		dc_stream_get_scanoutpos(acrtc_state->stream,
					 &v_blank_start,
					 &v_blank_end,
					 &h_position,
					 &v_position);

		*position = v_position | (h_position << 16);
		*vbl = v_blank_start | (v_blank_end << 16);
	}

	return 0;
}

static bool dm_is_idle(void *handle)
{
	/* XXX todo */
	return true;
}

static int dm_wait_for_idle(void *handle)
{
	/* XXX todo */
	return 0;
}

static bool dm_check_soft_reset(void *handle)
{
	return false;
}

static int dm_soft_reset(void *handle)
{
	/* XXX todo */
	return 0;
}

static struct amdgpu_crtc *
get_crtc_by_otg_inst(struct amdgpu_device *adev,
		     int otg_inst)
{
	struct drm_device *dev = adev->ddev;
	struct drm_crtc *crtc;
	struct amdgpu_crtc *amdgpu_crtc;

	if (otg_inst == -1) {
		WARN_ON(1);
		return adev->mode_info.crtcs[0];
	}

	list_for_each_entry(crtc, &dev->mode_config.crtc_list, head) {
		amdgpu_crtc = to_amdgpu_crtc(crtc);

		if (amdgpu_crtc->otg_inst == otg_inst)
			return amdgpu_crtc;
	}

	return NULL;
}

static inline bool amdgpu_dm_vrr_active(struct dm_crtc_state *dm_state)
{
	return dm_state->freesync_config.state == VRR_STATE_ACTIVE_VARIABLE ||
	       dm_state->freesync_config.state == VRR_STATE_ACTIVE_FIXED;
}

/**
 * dm_pflip_high_irq() - Handle pageflip interrupt
 * @interrupt_params: ignored
 *
 * Handles the pageflip interrupt by notifying all interested parties
 * that the pageflip has been completed.
 */
static void dm_pflip_high_irq(void *interrupt_params)
{
	struct amdgpu_crtc *amdgpu_crtc;
	struct common_irq_params *irq_params = interrupt_params;
	struct amdgpu_device *adev = irq_params->adev;
	unsigned long flags;
	struct drm_pending_vblank_event *e;
	struct dm_crtc_state *acrtc_state;
	uint32_t vpos, hpos, v_blank_start, v_blank_end;
	bool vrr_active;

	amdgpu_crtc = get_crtc_by_otg_inst(adev, irq_params->irq_src - IRQ_TYPE_PFLIP);

	/* IRQ could occur when in initial stage */
	/* TODO work and BO cleanup */
	if (amdgpu_crtc == NULL) {
		DRM_DEBUG_DRIVER("CRTC is null, returning.\n");
		return;
	}

	spin_lock_irqsave(&adev->ddev->event_lock, flags);

	if (amdgpu_crtc->pflip_status != AMDGPU_FLIP_SUBMITTED){
		DRM_DEBUG_DRIVER("amdgpu_crtc->pflip_status = %d !=AMDGPU_FLIP_SUBMITTED(%d) on crtc:%d[%p] \n",
						 amdgpu_crtc->pflip_status,
						 AMDGPU_FLIP_SUBMITTED,
						 amdgpu_crtc->crtc_id,
						 amdgpu_crtc);
		spin_unlock_irqrestore(&adev->ddev->event_lock, flags);
		return;
	}

	/* page flip completed. */
	e = amdgpu_crtc->event;
	amdgpu_crtc->event = NULL;

	if (!e)
		WARN_ON(1);

	acrtc_state = to_dm_crtc_state(amdgpu_crtc->base.state);
	vrr_active = amdgpu_dm_vrr_active(acrtc_state);

	/* Fixed refresh rate, or VRR scanout position outside front-porch? */
	if (!vrr_active ||
	    !dc_stream_get_scanoutpos(acrtc_state->stream, &v_blank_start,
				      &v_blank_end, &hpos, &vpos) ||
	    (vpos < v_blank_start)) {
		/* Update to correct count and vblank timestamp if racing with
		 * vblank irq. This also updates to the correct vblank timestamp
		 * even in VRR mode, as scanout is past the front-porch atm.
		 */
		drm_crtc_accurate_vblank_count(&amdgpu_crtc->base);

		/* Wake up userspace by sending the pageflip event with proper
		 * count and timestamp of vblank of flip completion.
		 */
		if (e) {
			drm_crtc_send_vblank_event(&amdgpu_crtc->base, e);

			/* Event sent, so done with vblank for this flip */
			drm_crtc_vblank_put(&amdgpu_crtc->base);
		}
	} else if (e) {
		/* VRR active and inside front-porch: vblank count and
		 * timestamp for pageflip event will only be up to date after
		 * drm_crtc_handle_vblank() has been executed from late vblank
		 * irq handler after start of back-porch (vline 0). We queue the
		 * pageflip event for send-out by drm_crtc_handle_vblank() with
		 * updated timestamp and count, once it runs after us.
		 *
		 * We need to open-code this instead of using the helper
		 * drm_crtc_arm_vblank_event(), as that helper would
		 * call drm_crtc_accurate_vblank_count(), which we must
		 * not call in VRR mode while we are in front-porch!
		 */

		/* sequence will be replaced by real count during send-out. */
		e->sequence = drm_crtc_vblank_count(&amdgpu_crtc->base);
		e->pipe = amdgpu_crtc->crtc_id;

		list_add_tail(&e->base.link, &adev->ddev->vblank_event_list);
		e = NULL;
	}

	/* Keep track of vblank of this flip for flip throttling. We use the
	 * cooked hw counter, as that one incremented at start of this vblank
	 * of pageflip completion, so last_flip_vblank is the forbidden count
	 * for queueing new pageflips if vsync + VRR is enabled.
	 */
	amdgpu_crtc->last_flip_vblank =
		amdgpu_get_vblank_counter_kms(&amdgpu_crtc->base);

	amdgpu_crtc->pflip_status = AMDGPU_FLIP_NONE;
	spin_unlock_irqrestore(&adev->ddev->event_lock, flags);

	DRM_DEBUG_DRIVER("crtc:%d[%p], pflip_stat:AMDGPU_FLIP_NONE, vrr[%d]-fp %d\n",
			 amdgpu_crtc->crtc_id, amdgpu_crtc,
			 vrr_active, (int) !e);
}

static void dm_vupdate_high_irq(void *interrupt_params)
{
	struct common_irq_params *irq_params = interrupt_params;
	struct amdgpu_device *adev = irq_params->adev;
	struct amdgpu_crtc *acrtc;
	struct dm_crtc_state *acrtc_state;
	unsigned long flags;

	acrtc = get_crtc_by_otg_inst(adev, irq_params->irq_src - IRQ_TYPE_VUPDATE);

	if (acrtc) {
		acrtc_state = to_dm_crtc_state(acrtc->base.state);

		DRM_DEBUG_VBL("crtc:%d, vupdate-vrr:%d\n",
			      acrtc->crtc_id,
			      amdgpu_dm_vrr_active(acrtc_state));

		/* Core vblank handling is done here after end of front-porch in
		 * vrr mode, as vblank timestamping will give valid results
		 * while now done after front-porch. This will also deliver
		 * page-flip completion events that have been queued to us
		 * if a pageflip happened inside front-porch.
		 */
		if (amdgpu_dm_vrr_active(acrtc_state)) {
			drm_crtc_handle_vblank(&acrtc->base);

			/* BTR processing for pre-DCE12 ASICs */
			if (acrtc_state->stream &&
			    adev->family < AMDGPU_FAMILY_AI) {
				spin_lock_irqsave(&adev->ddev->event_lock, flags);
				mod_freesync_handle_v_update(
				    adev->dm.freesync_module,
				    acrtc_state->stream,
				    &acrtc_state->vrr_params);

				dc_stream_adjust_vmin_vmax(
				    adev->dm.dc,
				    acrtc_state->stream,
				    &acrtc_state->vrr_params.adjust);
				spin_unlock_irqrestore(&adev->ddev->event_lock, flags);
			}
		}
	}
}

/**
 * dm_crtc_high_irq() - Handles CRTC interrupt
 * @interrupt_params: used for determining the CRTC instance
 *
 * Handles the CRTC/VSYNC interrupt by notfying DRM's VBLANK
 * event handler.
 */
static void dm_crtc_high_irq(void *interrupt_params)
{
	struct common_irq_params *irq_params = interrupt_params;
	struct amdgpu_device *adev = irq_params->adev;
	struct amdgpu_crtc *acrtc;
	struct dm_crtc_state *acrtc_state;
	unsigned long flags;

	acrtc = get_crtc_by_otg_inst(adev, irq_params->irq_src - IRQ_TYPE_VBLANK);
	if (!acrtc)
		return;

	acrtc_state = to_dm_crtc_state(acrtc->base.state);

	DRM_DEBUG_VBL("crtc:%d, vupdate-vrr:%d, planes:%d\n", acrtc->crtc_id,
			 amdgpu_dm_vrr_active(acrtc_state),
			 acrtc_state->active_planes);

	/**
	 * Core vblank handling at start of front-porch is only possible
	 * in non-vrr mode, as only there vblank timestamping will give
	 * valid results while done in front-porch. Otherwise defer it
	 * to dm_vupdate_high_irq after end of front-porch.
	 */
	if (!amdgpu_dm_vrr_active(acrtc_state))
		drm_crtc_handle_vblank(&acrtc->base);

	/**
	 * Following stuff must happen at start of vblank, for crc
	 * computation and below-the-range btr support in vrr mode.
	 */
	amdgpu_dm_crtc_handle_crc_irq(&acrtc->base);

	/* BTR updates need to happen before VUPDATE on Vega and above. */
	if (adev->family < AMDGPU_FAMILY_AI)
		return;

	spin_lock_irqsave(&adev->ddev->event_lock, flags);

	if (acrtc_state->stream && acrtc_state->vrr_params.supported &&
	    acrtc_state->freesync_config.state == VRR_STATE_ACTIVE_VARIABLE) {
		mod_freesync_handle_v_update(adev->dm.freesync_module,
					     acrtc_state->stream,
					     &acrtc_state->vrr_params);

		dc_stream_adjust_vmin_vmax(adev->dm.dc, acrtc_state->stream,
					   &acrtc_state->vrr_params.adjust);
	}

	/*
	 * If there aren't any active_planes then DCH HUBP may be clock-gated.
	 * In that case, pageflip completion interrupts won't fire and pageflip
	 * completion events won't get delivered. Prevent this by sending
	 * pending pageflip events from here if a flip is still pending.
	 *
	 * If any planes are enabled, use dm_pflip_high_irq() instead, to
	 * avoid race conditions between flip programming and completion,
	 * which could cause too early flip completion events.
	 */
	if (adev->family >= AMDGPU_FAMILY_RV &&
	    acrtc->pflip_status == AMDGPU_FLIP_SUBMITTED &&
	    acrtc_state->active_planes == 0) {
		if (acrtc->event) {
			drm_crtc_send_vblank_event(&acrtc->base, acrtc->event);
			acrtc->event = NULL;
			drm_crtc_vblank_put(&acrtc->base);
		}
		acrtc->pflip_status = AMDGPU_FLIP_NONE;
	}

	spin_unlock_irqrestore(&adev->ddev->event_lock, flags);
}

static int dm_set_clockgating_state(void *handle,
		  enum amd_clockgating_state state)
{
	return 0;
}

static int dm_set_powergating_state(void *handle,
		  enum amd_powergating_state state)
{
	return 0;
}

/* Prototypes of private functions */
static int dm_early_init(void* handle);

/* Allocate memory for FBC compressed data  */
static void amdgpu_dm_fbc_init(struct drm_connector *connector)
{
	struct drm_device *dev = connector->dev;
	struct amdgpu_device *adev = dev->dev_private;
	struct dm_comressor_info *compressor = &adev->dm.compressor;
	struct amdgpu_dm_connector *aconn = to_amdgpu_dm_connector(connector);
	struct drm_display_mode *mode;
	unsigned long max_size = 0;

	if (adev->dm.dc->fbc_compressor == NULL)
		return;

	if (aconn->dc_link->connector_signal != SIGNAL_TYPE_EDP)
		return;

	if (compressor->bo_ptr)
		return;


	list_for_each_entry(mode, &connector->modes, head) {
		if (max_size < mode->htotal * mode->vtotal)
			max_size = mode->htotal * mode->vtotal;
	}

	if (max_size) {
		int r = amdgpu_bo_create_kernel(adev, max_size * 4, PAGE_SIZE,
			    AMDGPU_GEM_DOMAIN_GTT, &compressor->bo_ptr,
			    &compressor->gpu_addr, &compressor->cpu_addr);

		if (r)
			DRM_ERROR("DM: Failed to initialize FBC\n");
		else {
			adev->dm.dc->ctx->fbc_gpu_addr = compressor->gpu_addr;
			DRM_INFO("DM: FBC alloc %lu\n", max_size*4);
		}

	}

}

static int amdgpu_dm_audio_component_get_eld(struct device *kdev, int port,
					  int pipe, bool *enabled,
					  unsigned char *buf, int max_bytes)
{
	struct drm_device *dev = dev_get_drvdata(kdev);
	struct amdgpu_device *adev = dev->dev_private;
	struct drm_connector *connector;
	struct drm_connector_list_iter conn_iter;
	struct amdgpu_dm_connector *aconnector;
	int ret = 0;

	*enabled = false;

	mutex_lock(&adev->dm.audio_lock);

	drm_connector_list_iter_begin(dev, &conn_iter);
	drm_for_each_connector_iter(connector, &conn_iter) {
		aconnector = to_amdgpu_dm_connector(connector);
		if (aconnector->audio_inst != port)
			continue;

		*enabled = true;
		ret = drm_eld_size(connector->eld);
		memcpy(buf, connector->eld, min(max_bytes, ret));

		break;
	}
	drm_connector_list_iter_end(&conn_iter);

	mutex_unlock(&adev->dm.audio_lock);

	DRM_DEBUG_KMS("Get ELD : idx=%d ret=%d en=%d\n", port, ret, *enabled);

	return ret;
}

static const struct drm_audio_component_ops amdgpu_dm_audio_component_ops = {
	.get_eld = amdgpu_dm_audio_component_get_eld,
};

static int amdgpu_dm_audio_component_bind(struct device *kdev,
				       struct device *hda_kdev, void *data)
{
	struct drm_device *dev = dev_get_drvdata(kdev);
	struct amdgpu_device *adev = dev->dev_private;
	struct drm_audio_component *acomp = data;

	acomp->ops = &amdgpu_dm_audio_component_ops;
	acomp->dev = kdev;
	adev->dm.audio_component = acomp;

	return 0;
}

static void amdgpu_dm_audio_component_unbind(struct device *kdev,
					  struct device *hda_kdev, void *data)
{
	struct drm_device *dev = dev_get_drvdata(kdev);
	struct amdgpu_device *adev = dev->dev_private;
	struct drm_audio_component *acomp = data;

	acomp->ops = NULL;
	acomp->dev = NULL;
	adev->dm.audio_component = NULL;
}

static const struct component_ops amdgpu_dm_audio_component_bind_ops = {
	.bind	= amdgpu_dm_audio_component_bind,
	.unbind	= amdgpu_dm_audio_component_unbind,
};

static int amdgpu_dm_audio_init(struct amdgpu_device *adev)
{
	int i, ret;

	if (!amdgpu_audio)
		return 0;

	adev->mode_info.audio.enabled = true;

	adev->mode_info.audio.num_pins = adev->dm.dc->res_pool->audio_count;

	for (i = 0; i < adev->mode_info.audio.num_pins; i++) {
		adev->mode_info.audio.pin[i].channels = -1;
		adev->mode_info.audio.pin[i].rate = -1;
		adev->mode_info.audio.pin[i].bits_per_sample = -1;
		adev->mode_info.audio.pin[i].status_bits = 0;
		adev->mode_info.audio.pin[i].category_code = 0;
		adev->mode_info.audio.pin[i].connected = false;
		adev->mode_info.audio.pin[i].id =
			adev->dm.dc->res_pool->audios[i]->inst;
		adev->mode_info.audio.pin[i].offset = 0;
	}

	ret = component_add(adev->dev, &amdgpu_dm_audio_component_bind_ops);
	if (ret < 0)
		return ret;

	adev->dm.audio_registered = true;

	return 0;
}

static void amdgpu_dm_audio_fini(struct amdgpu_device *adev)
{
	if (!amdgpu_audio)
		return;

	if (!adev->mode_info.audio.enabled)
		return;

	if (adev->dm.audio_registered) {
		component_del(adev->dev, &amdgpu_dm_audio_component_bind_ops);
		adev->dm.audio_registered = false;
	}

	/* TODO: Disable audio? */

	adev->mode_info.audio.enabled = false;
}

void amdgpu_dm_audio_eld_notify(struct amdgpu_device *adev, int pin)
{
	struct drm_audio_component *acomp = adev->dm.audio_component;

	if (acomp && acomp->audio_ops && acomp->audio_ops->pin_eld_notify) {
		DRM_DEBUG_KMS("Notify ELD: %d\n", pin);

		acomp->audio_ops->pin_eld_notify(acomp->audio_ops->audio_ptr,
						 pin, -1);
	}
}

static int dm_dmub_hw_init(struct amdgpu_device *adev)
{
	const struct dmcub_firmware_header_v1_0 *hdr;
	struct dmub_srv *dmub_srv = adev->dm.dmub_srv;
	struct dmub_srv_fb_info *fb_info = adev->dm.dmub_fb_info;
	const struct firmware *dmub_fw = adev->dm.dmub_fw;
	struct dmcu *dmcu = adev->dm.dc->res_pool->dmcu;
	struct abm *abm = adev->dm.dc->res_pool->abm;
	struct dmub_srv_hw_params hw_params;
	enum dmub_status status;
	const unsigned char *fw_inst_const, *fw_bss_data;
	uint32_t i, fw_inst_const_size, fw_bss_data_size;
	bool has_hw_support;

	if (!dmub_srv)
		/* DMUB isn't supported on the ASIC. */
		return 0;

	if (!fb_info) {
		DRM_ERROR("No framebuffer info for DMUB service.\n");
		return -EINVAL;
	}

	if (!dmub_fw) {
		/* Firmware required for DMUB support. */
		DRM_ERROR("No firmware provided for DMUB.\n");
		return -EINVAL;
	}

	status = dmub_srv_has_hw_support(dmub_srv, &has_hw_support);
	if (status != DMUB_STATUS_OK) {
		DRM_ERROR("Error checking HW support for DMUB: %d\n", status);
		return -EINVAL;
	}

	if (!has_hw_support) {
		DRM_INFO("DMUB unsupported on ASIC\n");
		return 0;
	}

	hdr = (const struct dmcub_firmware_header_v1_0 *)dmub_fw->data;

	fw_inst_const = dmub_fw->data +
			le32_to_cpu(hdr->header.ucode_array_offset_bytes) +
			PSP_HEADER_BYTES;

	fw_bss_data = dmub_fw->data +
		      le32_to_cpu(hdr->header.ucode_array_offset_bytes) +
		      le32_to_cpu(hdr->inst_const_bytes);

	/* Copy firmware and bios info into FB memory. */
	fw_inst_const_size = le32_to_cpu(hdr->inst_const_bytes) -
			     PSP_HEADER_BYTES - PSP_FOOTER_BYTES;

	fw_bss_data_size = le32_to_cpu(hdr->bss_data_bytes);

	/* if adev->firmware.load_type == AMDGPU_FW_LOAD_PSP,
	 * amdgpu_ucode_init_single_fw will load dmub firmware
	 * fw_inst_const part to cw0; otherwise, the firmware back door load
	 * will be done by dm_dmub_hw_init
	 */
	if (adev->firmware.load_type != AMDGPU_FW_LOAD_PSP) {
		memcpy(fb_info->fb[DMUB_WINDOW_0_INST_CONST].cpu_addr, fw_inst_const,
				fw_inst_const_size);
	}

	if (fw_bss_data_size)
		memcpy(fb_info->fb[DMUB_WINDOW_2_BSS_DATA].cpu_addr,
		       fw_bss_data, fw_bss_data_size);

	/* Copy firmware bios info into FB memory. */
	memcpy(fb_info->fb[DMUB_WINDOW_3_VBIOS].cpu_addr, adev->bios,
	       adev->bios_size);

	/* Reset regions that need to be reset. */
	memset(fb_info->fb[DMUB_WINDOW_4_MAILBOX].cpu_addr, 0,
	fb_info->fb[DMUB_WINDOW_4_MAILBOX].size);

	memset(fb_info->fb[DMUB_WINDOW_5_TRACEBUFF].cpu_addr, 0,
	       fb_info->fb[DMUB_WINDOW_5_TRACEBUFF].size);

	memset(fb_info->fb[DMUB_WINDOW_6_FW_STATE].cpu_addr, 0,
	       fb_info->fb[DMUB_WINDOW_6_FW_STATE].size);

	/* Initialize hardware. */
	memset(&hw_params, 0, sizeof(hw_params));
	hw_params.fb_base = adev->gmc.fb_start;
	hw_params.fb_offset = adev->gmc.aper_base;

	/* backdoor load firmware and trigger dmub running */
	if (adev->firmware.load_type != AMDGPU_FW_LOAD_PSP)
		hw_params.load_inst_const = true;

	if (dmcu)
		hw_params.psp_version = dmcu->psp_version;

	for (i = 0; i < fb_info->num_fb; ++i)
		hw_params.fb[i] = &fb_info->fb[i];

	status = dmub_srv_hw_init(dmub_srv, &hw_params);
	if (status != DMUB_STATUS_OK) {
		DRM_ERROR("Error initializing DMUB HW: %d\n", status);
		return -EINVAL;
	}

	/* Wait for firmware load to finish. */
	status = dmub_srv_wait_for_auto_load(dmub_srv, 100000);
	if (status != DMUB_STATUS_OK)
		DRM_WARN("Wait for DMUB auto-load failed: %d\n", status);

	/* Init DMCU and ABM if available. */
	if (dmcu && abm) {
		dmcu->funcs->dmcu_init(dmcu);
		abm->dmcu_is_running = dmcu->funcs->is_dmcu_initialized(dmcu);
	}

	adev->dm.dc->ctx->dmub_srv = dc_dmub_srv_create(adev->dm.dc, dmub_srv);
	if (!adev->dm.dc->ctx->dmub_srv) {
		DRM_ERROR("Couldn't allocate DC DMUB server!\n");
		return -ENOMEM;
	}

	DRM_INFO("DMUB hardware initialized: version=0x%08X\n",
		 adev->dm.dmcub_fw_version);

	return 0;
}

static int amdgpu_dm_init(struct amdgpu_device *adev)
{
	struct dc_init_data init_data;
#ifdef CONFIG_DRM_AMD_DC_HDCP
	struct dc_callback_init init_params;
#endif
	int r;

	adev->dm.ddev = adev->ddev;
	adev->dm.adev = adev;

	/* Zero all the fields */
	memset(&init_data, 0, sizeof(init_data));
#ifdef CONFIG_DRM_AMD_DC_HDCP
	memset(&init_params, 0, sizeof(init_params));
#endif

	mutex_init(&adev->dm.dc_lock);
	mutex_init(&adev->dm.audio_lock);

	if(amdgpu_dm_irq_init(adev)) {
		DRM_ERROR("amdgpu: failed to initialize DM IRQ support.\n");
		goto error;
	}

	init_data.asic_id.chip_family = adev->family;

	init_data.asic_id.pci_revision_id = adev->pdev->revision;
	init_data.asic_id.hw_internal_rev = adev->external_rev_id;

	init_data.asic_id.vram_width = adev->gmc.vram_width;
	/* TODO: initialize init_data.asic_id.vram_type here!!!! */
	init_data.asic_id.atombios_base_address =
		adev->mode_info.atom_context->bios;

	init_data.driver = adev;

	adev->dm.cgs_device = amdgpu_cgs_create_device(adev);

	if (!adev->dm.cgs_device) {
		DRM_ERROR("amdgpu: failed to create cgs device.\n");
		goto error;
	}

	init_data.cgs_device = adev->dm.cgs_device;

	init_data.dce_environment = DCE_ENV_PRODUCTION_DRV;

	switch (adev->asic_type) {
	case CHIP_CARRIZO:
	case CHIP_STONEY:
	case CHIP_RAVEN:
	case CHIP_RENOIR:
		init_data.flags.gpu_vm_support = true;
		break;
	default:
		break;
	}

	if (amdgpu_dc_feature_mask & DC_FBC_MASK)
		init_data.flags.fbc_support = true;

	if (amdgpu_dc_feature_mask & DC_MULTI_MON_PP_MCLK_SWITCH_MASK)
		init_data.flags.multi_mon_pp_mclk_switch = true;

	if (amdgpu_dc_feature_mask & DC_DISABLE_FRACTIONAL_PWM_MASK)
		init_data.flags.disable_fractional_pwm = true;

	init_data.flags.power_down_display_on_boot = true;

	init_data.soc_bounding_box = adev->dm.soc_bounding_box;

	/* Display Core create. */
	adev->dm.dc = dc_create(&init_data);

	if (adev->dm.dc) {
		DRM_INFO("Display Core initialized with v%s!\n", DC_VER);
	} else {
		DRM_INFO("Display Core failed to initialize with v%s!\n", DC_VER);
		goto error;
	}

	if (amdgpu_dc_debug_mask & DC_DISABLE_PIPE_SPLIT) {
		adev->dm.dc->debug.force_single_disp_pipe_split = false;
		adev->dm.dc->debug.pipe_split_policy = MPC_SPLIT_AVOID;
	}

	if (adev->asic_type != CHIP_CARRIZO && adev->asic_type != CHIP_STONEY)
		adev->dm.dc->debug.disable_stutter = amdgpu_pp_feature_mask & PP_STUTTER_MODE ? false : true;

	if (amdgpu_dc_debug_mask & DC_DISABLE_STUTTER)
		adev->dm.dc->debug.disable_stutter = true;

	if (amdgpu_dc_debug_mask & DC_DISABLE_DSC)
		adev->dm.dc->debug.disable_dsc = true;

	if (amdgpu_dc_debug_mask & DC_DISABLE_CLOCK_GATING)
		adev->dm.dc->debug.disable_clock_gate = true;

	r = dm_dmub_hw_init(adev);
	if (r) {
		DRM_ERROR("DMUB interface failed to initialize: status=%d\n", r);
		goto error;
	}

	dc_hardware_init(adev->dm.dc);

	adev->dm.freesync_module = mod_freesync_create(adev->dm.dc);
	if (!adev->dm.freesync_module) {
		DRM_ERROR(
		"amdgpu: failed to initialize freesync_module.\n");
	} else
		DRM_DEBUG_DRIVER("amdgpu: freesync_module init done %p.\n",
				adev->dm.freesync_module);

	amdgpu_dm_init_color_mod();

#ifdef CONFIG_DRM_AMD_DC_HDCP
	if (adev->asic_type >= CHIP_RAVEN) {
		adev->dm.hdcp_workqueue = hdcp_create_workqueue(adev, &init_params.cp_psp, adev->dm.dc);

		if (!adev->dm.hdcp_workqueue)
			DRM_ERROR("amdgpu: failed to initialize hdcp_workqueue.\n");
		else
			DRM_DEBUG_DRIVER("amdgpu: hdcp_workqueue init done %p.\n", adev->dm.hdcp_workqueue);

		dc_init_callbacks(adev->dm.dc, &init_params);
	}
#endif
	if (amdgpu_dm_initialize_drm_device(adev)) {
		DRM_ERROR(
		"amdgpu: failed to initialize sw for display support.\n");
		goto error;
	}

	/* Update the actual used number of crtc */
	adev->mode_info.num_crtc = adev->dm.display_indexes_num;

	/* create fake encoders for MST */
	dm_dp_create_fake_mst_encoders(adev);

	/* TODO: Add_display_info? */

	/* TODO use dynamic cursor width */
	adev->ddev->mode_config.cursor_width = adev->dm.dc->caps.max_cursor_size;
	adev->ddev->mode_config.cursor_height = adev->dm.dc->caps.max_cursor_size;

	if (drm_vblank_init(adev->ddev, adev->dm.display_indexes_num)) {
		DRM_ERROR(
		"amdgpu: failed to initialize sw for display support.\n");
		goto error;
	}

	DRM_DEBUG_DRIVER("KMS initialized.\n");

	return 0;
error:
	amdgpu_dm_fini(adev);

	return -EINVAL;
}

static void amdgpu_dm_fini(struct amdgpu_device *adev)
{
	int i;

	for (i = 0; i < adev->dm.display_indexes_num; i++) {
		drm_encoder_cleanup(&adev->dm.mst_encoders[i].base);
	}

	amdgpu_dm_audio_fini(adev);

	amdgpu_dm_destroy_drm_device(&adev->dm);

#ifdef CONFIG_DRM_AMD_DC_HDCP
	if (adev->dm.hdcp_workqueue) {
		hdcp_destroy(adev->dm.hdcp_workqueue);
		adev->dm.hdcp_workqueue = NULL;
	}

	if (adev->dm.dc)
		dc_deinit_callbacks(adev->dm.dc);
#endif
	if (adev->dm.dc->ctx->dmub_srv) {
		dc_dmub_srv_destroy(&adev->dm.dc->ctx->dmub_srv);
		adev->dm.dc->ctx->dmub_srv = NULL;
	}

	if (adev->dm.dmub_bo)
		amdgpu_bo_free_kernel(&adev->dm.dmub_bo,
				      &adev->dm.dmub_bo_gpu_addr,
				      &adev->dm.dmub_bo_cpu_addr);

	/* DC Destroy TODO: Replace destroy DAL */
	if (adev->dm.dc)
		dc_destroy(&adev->dm.dc);
	/*
	 * TODO: pageflip, vlank interrupt
	 *
	 * amdgpu_dm_irq_fini(adev);
	 */

	if (adev->dm.cgs_device) {
		amdgpu_cgs_destroy_device(adev->dm.cgs_device);
		adev->dm.cgs_device = NULL;
	}
	if (adev->dm.freesync_module) {
		mod_freesync_destroy(adev->dm.freesync_module);
		adev->dm.freesync_module = NULL;
	}

	mutex_destroy(&adev->dm.audio_lock);
	mutex_destroy(&adev->dm.dc_lock);

	return;
}

static int load_dmcu_fw(struct amdgpu_device *adev)
{
	const char *fw_name_dmcu = NULL;
	int r;
	const struct dmcu_firmware_header_v1_0 *hdr;

	switch(adev->asic_type) {
	case CHIP_BONAIRE:
	case CHIP_HAWAII:
	case CHIP_KAVERI:
	case CHIP_KABINI:
	case CHIP_MULLINS:
	case CHIP_TONGA:
	case CHIP_FIJI:
	case CHIP_CARRIZO:
	case CHIP_STONEY:
	case CHIP_POLARIS11:
	case CHIP_POLARIS10:
	case CHIP_POLARIS12:
	case CHIP_VEGAM:
	case CHIP_VEGA10:
	case CHIP_VEGA12:
	case CHIP_VEGA20:
	case CHIP_NAVI10:
	case CHIP_NAVI14:
	case CHIP_RENOIR:
		return 0;
	case CHIP_NAVI12:
		fw_name_dmcu = FIRMWARE_NAVI12_DMCU;
		break;
	case CHIP_RAVEN:
		if (ASICREV_IS_PICASSO(adev->external_rev_id))
			fw_name_dmcu = FIRMWARE_RAVEN_DMCU;
		else if (ASICREV_IS_RAVEN2(adev->external_rev_id))
			fw_name_dmcu = FIRMWARE_RAVEN_DMCU;
		else
			return 0;
		break;
	default:
		DRM_ERROR("Unsupported ASIC type: 0x%X\n", adev->asic_type);
		return -EINVAL;
	}

	if (adev->firmware.load_type != AMDGPU_FW_LOAD_PSP) {
		DRM_DEBUG_KMS("dm: DMCU firmware not supported on direct or SMU loading\n");
		return 0;
	}

	r = request_firmware_direct(&adev->dm.fw_dmcu, fw_name_dmcu, adev->dev);
	if (r == -ENOENT) {
		/* DMCU firmware is not necessary, so don't raise a fuss if it's missing */
		DRM_DEBUG_KMS("dm: DMCU firmware not found\n");
		adev->dm.fw_dmcu = NULL;
		return 0;
	}
	if (r) {
		dev_err(adev->dev, "amdgpu_dm: Can't load firmware \"%s\"\n",
			fw_name_dmcu);
		return r;
	}

	r = amdgpu_ucode_validate(adev->dm.fw_dmcu);
	if (r) {
		dev_err(adev->dev, "amdgpu_dm: Can't validate firmware \"%s\"\n",
			fw_name_dmcu);
		release_firmware(adev->dm.fw_dmcu);
		adev->dm.fw_dmcu = NULL;
		return r;
	}

	hdr = (const struct dmcu_firmware_header_v1_0 *)adev->dm.fw_dmcu->data;
	adev->firmware.ucode[AMDGPU_UCODE_ID_DMCU_ERAM].ucode_id = AMDGPU_UCODE_ID_DMCU_ERAM;
	adev->firmware.ucode[AMDGPU_UCODE_ID_DMCU_ERAM].fw = adev->dm.fw_dmcu;
	adev->firmware.fw_size +=
		ALIGN(le32_to_cpu(hdr->header.ucode_size_bytes) - le32_to_cpu(hdr->intv_size_bytes), PAGE_SIZE);

	adev->firmware.ucode[AMDGPU_UCODE_ID_DMCU_INTV].ucode_id = AMDGPU_UCODE_ID_DMCU_INTV;
	adev->firmware.ucode[AMDGPU_UCODE_ID_DMCU_INTV].fw = adev->dm.fw_dmcu;
	adev->firmware.fw_size +=
		ALIGN(le32_to_cpu(hdr->intv_size_bytes), PAGE_SIZE);

	adev->dm.dmcu_fw_version = le32_to_cpu(hdr->header.ucode_version);

	DRM_DEBUG_KMS("PSP loading DMCU firmware\n");

	return 0;
}

static uint32_t amdgpu_dm_dmub_reg_read(void *ctx, uint32_t address)
{
	struct amdgpu_device *adev = ctx;

	return dm_read_reg(adev->dm.dc->ctx, address);
}

static void amdgpu_dm_dmub_reg_write(void *ctx, uint32_t address,
				     uint32_t value)
{
	struct amdgpu_device *adev = ctx;

	return dm_write_reg(adev->dm.dc->ctx, address, value);
}

static int dm_dmub_sw_init(struct amdgpu_device *adev)
{
	struct dmub_srv_create_params create_params;
	struct dmub_srv_region_params region_params;
	struct dmub_srv_region_info region_info;
	struct dmub_srv_fb_params fb_params;
	struct dmub_srv_fb_info *fb_info;
	struct dmub_srv *dmub_srv;
	const struct dmcub_firmware_header_v1_0 *hdr;
	const char *fw_name_dmub;
	enum dmub_asic dmub_asic;
	enum dmub_status status;
	int r;

	switch (adev->asic_type) {
	case CHIP_RENOIR:
		dmub_asic = DMUB_ASIC_DCN21;
		fw_name_dmub = FIRMWARE_RENOIR_DMUB;
		break;

	default:
		/* ASIC doesn't support DMUB. */
		return 0;
	}

	r = request_firmware_direct(&adev->dm.dmub_fw, fw_name_dmub, adev->dev);
	if (r) {
		DRM_ERROR("DMUB firmware loading failed: %d\n", r);
		return 0;
	}

	r = amdgpu_ucode_validate(adev->dm.dmub_fw);
	if (r) {
		DRM_ERROR("Couldn't validate DMUB firmware: %d\n", r);
		return 0;
	}

	hdr = (const struct dmcub_firmware_header_v1_0 *)adev->dm.dmub_fw->data;

	if (adev->firmware.load_type == AMDGPU_FW_LOAD_PSP) {
		adev->firmware.ucode[AMDGPU_UCODE_ID_DMCUB].ucode_id =
			AMDGPU_UCODE_ID_DMCUB;
		adev->firmware.ucode[AMDGPU_UCODE_ID_DMCUB].fw =
			adev->dm.dmub_fw;
		adev->firmware.fw_size +=
			ALIGN(le32_to_cpu(hdr->inst_const_bytes), PAGE_SIZE);

		DRM_INFO("Loading DMUB firmware via PSP: version=0x%08X\n",
			 adev->dm.dmcub_fw_version);
	}

	adev->dm.dmcub_fw_version = le32_to_cpu(hdr->header.ucode_version);

	adev->dm.dmub_srv = kzalloc(sizeof(*adev->dm.dmub_srv), GFP_KERNEL);
	dmub_srv = adev->dm.dmub_srv;

	if (!dmub_srv) {
		DRM_ERROR("Failed to allocate DMUB service!\n");
		return -ENOMEM;
	}

	memset(&create_params, 0, sizeof(create_params));
	create_params.user_ctx = adev;
	create_params.funcs.reg_read = amdgpu_dm_dmub_reg_read;
	create_params.funcs.reg_write = amdgpu_dm_dmub_reg_write;
	create_params.asic = dmub_asic;

	/* Create the DMUB service. */
	status = dmub_srv_create(dmub_srv, &create_params);
	if (status != DMUB_STATUS_OK) {
		DRM_ERROR("Error creating DMUB service: %d\n", status);
		return -EINVAL;
	}

	/* Calculate the size of all the regions for the DMUB service. */
	memset(&region_params, 0, sizeof(region_params));

	region_params.inst_const_size = le32_to_cpu(hdr->inst_const_bytes) -
					PSP_HEADER_BYTES - PSP_FOOTER_BYTES;
	region_params.bss_data_size = le32_to_cpu(hdr->bss_data_bytes);
	region_params.vbios_size = adev->bios_size;
	region_params.fw_bss_data =
		adev->dm.dmub_fw->data +
		le32_to_cpu(hdr->header.ucode_array_offset_bytes) +
		le32_to_cpu(hdr->inst_const_bytes);
	region_params.fw_inst_const =
		adev->dm.dmub_fw->data +
		le32_to_cpu(hdr->header.ucode_array_offset_bytes) +
		PSP_HEADER_BYTES;

	status = dmub_srv_calc_region_info(dmub_srv, &region_params,
					   &region_info);

	if (status != DMUB_STATUS_OK) {
		DRM_ERROR("Error calculating DMUB region info: %d\n", status);
		return -EINVAL;
	}

	/*
	 * Allocate a framebuffer based on the total size of all the regions.
	 * TODO: Move this into GART.
	 */
	r = amdgpu_bo_create_kernel(adev, region_info.fb_size, PAGE_SIZE,
				    AMDGPU_GEM_DOMAIN_VRAM, &adev->dm.dmub_bo,
				    &adev->dm.dmub_bo_gpu_addr,
				    &adev->dm.dmub_bo_cpu_addr);
	if (r)
		return r;

	/* Rebase the regions on the framebuffer address. */
	memset(&fb_params, 0, sizeof(fb_params));
	fb_params.cpu_addr = adev->dm.dmub_bo_cpu_addr;
	fb_params.gpu_addr = adev->dm.dmub_bo_gpu_addr;
	fb_params.region_info = &region_info;

	adev->dm.dmub_fb_info =
		kzalloc(sizeof(*adev->dm.dmub_fb_info), GFP_KERNEL);
	fb_info = adev->dm.dmub_fb_info;

	if (!fb_info) {
		DRM_ERROR(
			"Failed to allocate framebuffer info for DMUB service!\n");
		return -ENOMEM;
	}

	status = dmub_srv_calc_fb_info(dmub_srv, &fb_params, fb_info);
	if (status != DMUB_STATUS_OK) {
		DRM_ERROR("Error calculating DMUB FB info: %d\n", status);
		return -EINVAL;
	}

	return 0;
}

static int dm_sw_init(void *handle)
{
	struct amdgpu_device *adev = (struct amdgpu_device *)handle;
	int r;

	r = dm_dmub_sw_init(adev);
	if (r)
		return r;

	return load_dmcu_fw(adev);
}

static int dm_sw_fini(void *handle)
{
	struct amdgpu_device *adev = (struct amdgpu_device *)handle;

	kfree(adev->dm.dmub_fb_info);
	adev->dm.dmub_fb_info = NULL;

	if (adev->dm.dmub_srv) {
		dmub_srv_destroy(adev->dm.dmub_srv);
		adev->dm.dmub_srv = NULL;
	}

	if (adev->dm.dmub_fw) {
		release_firmware(adev->dm.dmub_fw);
		adev->dm.dmub_fw = NULL;
	}

	if(adev->dm.fw_dmcu) {
		release_firmware(adev->dm.fw_dmcu);
		adev->dm.fw_dmcu = NULL;
	}

	return 0;
}

static int detect_mst_link_for_all_connectors(struct drm_device *dev)
{
	struct amdgpu_dm_connector *aconnector;
	struct drm_connector *connector;
	struct drm_connector_list_iter iter;
	int ret = 0;

	drm_connector_list_iter_begin(dev, &iter);
	drm_for_each_connector_iter(connector, &iter) {
		aconnector = to_amdgpu_dm_connector(connector);
		if (aconnector->dc_link->type == dc_connection_mst_branch &&
		    aconnector->mst_mgr.aux) {
			DRM_DEBUG_DRIVER("DM_MST: starting TM on aconnector: %p [id: %d]\n",
					 aconnector,
					 aconnector->base.base.id);

			ret = drm_dp_mst_topology_mgr_set_mst(&aconnector->mst_mgr, true);
			if (ret < 0) {
				DRM_ERROR("DM_MST: Failed to start MST\n");
				aconnector->dc_link->type =
					dc_connection_single;
				break;
			}
		}
	}
	drm_connector_list_iter_end(&iter);

	return ret;
}

static int dm_late_init(void *handle)
{
	struct amdgpu_device *adev = (struct amdgpu_device *)handle;

	struct dmcu_iram_parameters params;
	unsigned int linear_lut[16];
	int i;
	struct dmcu *dmcu = NULL;
	bool ret;

<<<<<<< HEAD
	if (!adev->dm.fw_dmcu)
=======
	if (!adev->dm.fw_dmcu && !adev->dm.dmub_fw)
>>>>>>> 84569f32
		return detect_mst_link_for_all_connectors(adev->ddev);

	dmcu = adev->dm.dc->res_pool->dmcu;

	for (i = 0; i < 16; i++)
		linear_lut[i] = 0xFFFF * i / 15;

	params.set = 0;
	params.backlight_ramping_start = 0xCCCC;
	params.backlight_ramping_reduction = 0xCCCCCCCC;
	params.backlight_lut_array_size = 16;
	params.backlight_lut_array = linear_lut;

	/* Min backlight level after ABM reduction,  Don't allow below 1%
	 * 0xFFFF x 0.01 = 0x28F
	 */
	params.min_abm_backlight = 0x28F;

	ret = dmcu_load_iram(dmcu, params);

	if (!ret)
		return -EINVAL;

	return detect_mst_link_for_all_connectors(adev->ddev);
}

static void s3_handle_mst(struct drm_device *dev, bool suspend)
{
	struct amdgpu_dm_connector *aconnector;
	struct drm_connector *connector;
	struct drm_connector_list_iter iter;
	struct drm_dp_mst_topology_mgr *mgr;
	int ret;
	bool need_hotplug = false;

	drm_connector_list_iter_begin(dev, &iter);
	drm_for_each_connector_iter(connector, &iter) {
		aconnector = to_amdgpu_dm_connector(connector);
		if (aconnector->dc_link->type != dc_connection_mst_branch ||
		    aconnector->mst_port)
			continue;

		mgr = &aconnector->mst_mgr;

		if (suspend) {
			drm_dp_mst_topology_mgr_suspend(mgr);
		} else {
			ret = drm_dp_mst_topology_mgr_resume(mgr, true);
			if (ret < 0) {
				drm_dp_mst_topology_mgr_set_mst(mgr, false);
				need_hotplug = true;
			}
		}
	}
	drm_connector_list_iter_end(&iter);

	if (need_hotplug)
		drm_kms_helper_hotplug_event(dev);
}

static int amdgpu_dm_smu_write_watermarks_table(struct amdgpu_device *adev)
{
	struct smu_context *smu = &adev->smu;
	int ret = 0;

	if (!is_support_sw_smu(adev))
		return 0;

	/* This interface is for dGPU Navi1x.Linux dc-pplib interface depends
	 * on window driver dc implementation.
	 * For Navi1x, clock settings of dcn watermarks are fixed. the settings
	 * should be passed to smu during boot up and resume from s3.
	 * boot up: dc calculate dcn watermark clock settings within dc_create,
	 * dcn20_resource_construct
	 * then call pplib functions below to pass the settings to smu:
	 * smu_set_watermarks_for_clock_ranges
	 * smu_set_watermarks_table
	 * navi10_set_watermarks_table
	 * smu_write_watermarks_table
	 *
	 * For Renoir, clock settings of dcn watermark are also fixed values.
	 * dc has implemented different flow for window driver:
	 * dc_hardware_init / dc_set_power_state
	 * dcn10_init_hw
	 * notify_wm_ranges
	 * set_wm_ranges
	 * -- Linux
	 * smu_set_watermarks_for_clock_ranges
	 * renoir_set_watermarks_table
	 * smu_write_watermarks_table
	 *
	 * For Linux,
	 * dc_hardware_init -> amdgpu_dm_init
	 * dc_set_power_state --> dm_resume
	 *
	 * therefore, this function apply to navi10/12/14 but not Renoir
	 * *
	 */
	switch(adev->asic_type) {
	case CHIP_NAVI10:
	case CHIP_NAVI14:
	case CHIP_NAVI12:
		break;
	default:
		return 0;
	}

	mutex_lock(&smu->mutex);

	/* pass data to smu controller */
	if ((smu->watermarks_bitmap & WATERMARKS_EXIST) &&
			!(smu->watermarks_bitmap & WATERMARKS_LOADED)) {
		ret = smu_write_watermarks_table(smu);

		if (ret) {
			mutex_unlock(&smu->mutex);
			DRM_ERROR("Failed to update WMTABLE!\n");
			return ret;
		}
		smu->watermarks_bitmap |= WATERMARKS_LOADED;
	}

	mutex_unlock(&smu->mutex);

	return 0;
}

/**
 * dm_hw_init() - Initialize DC device
 * @handle: The base driver device containing the amdgpu_dm device.
 *
 * Initialize the &struct amdgpu_display_manager device. This involves calling
 * the initializers of each DM component, then populating the struct with them.
 *
 * Although the function implies hardware initialization, both hardware and
 * software are initialized here. Splitting them out to their relevant init
 * hooks is a future TODO item.
 *
 * Some notable things that are initialized here:
 *
 * - Display Core, both software and hardware
 * - DC modules that we need (freesync and color management)
 * - DRM software states
 * - Interrupt sources and handlers
 * - Vblank support
 * - Debug FS entries, if enabled
 */
static int dm_hw_init(void *handle)
{
	struct amdgpu_device *adev = (struct amdgpu_device *)handle;
	/* Create DAL display manager */
	amdgpu_dm_init(adev);
	amdgpu_dm_hpd_init(adev);

	return 0;
}

/**
 * dm_hw_fini() - Teardown DC device
 * @handle: The base driver device containing the amdgpu_dm device.
 *
 * Teardown components within &struct amdgpu_display_manager that require
 * cleanup. This involves cleaning up the DRM device, DC, and any modules that
 * were loaded. Also flush IRQ workqueues and disable them.
 */
static int dm_hw_fini(void *handle)
{
	struct amdgpu_device *adev = (struct amdgpu_device *)handle;

	amdgpu_dm_hpd_fini(adev);

	amdgpu_dm_irq_fini(adev);
	amdgpu_dm_fini(adev);
	return 0;
}


static int dm_enable_vblank(struct drm_crtc *crtc);
static void dm_disable_vblank(struct drm_crtc *crtc);

static void dm_gpureset_toggle_interrupts(struct amdgpu_device *adev,
				 struct dc_state *state, bool enable)
{
	enum dc_irq_source irq_source;
	struct amdgpu_crtc *acrtc;
	int rc = -EBUSY;
	int i = 0;

	for (i = 0; i < state->stream_count; i++) {
		acrtc = get_crtc_by_otg_inst(
				adev, state->stream_status[i].primary_otg_inst);

		if (acrtc && state->stream_status[i].plane_count != 0) {
			irq_source = IRQ_TYPE_PFLIP + acrtc->otg_inst;
			rc = dc_interrupt_set(adev->dm.dc, irq_source, enable) ? 0 : -EBUSY;
			DRM_DEBUG("crtc %d - vupdate irq %sabling: r=%d\n",
				  acrtc->crtc_id, enable ? "en" : "dis", rc);
			if (rc)
				DRM_WARN("Failed to %s pflip interrupts\n",
					 enable ? "enable" : "disable");

			if (enable) {
				rc = dm_enable_vblank(&acrtc->base);
				if (rc)
					DRM_WARN("Failed to enable vblank interrupts\n");
			} else {
				dm_disable_vblank(&acrtc->base);
			}

		}
	}

}

enum dc_status amdgpu_dm_commit_zero_streams(struct dc *dc)
{
	struct dc_state *context = NULL;
	enum dc_status res = DC_ERROR_UNEXPECTED;
	int i;
	struct dc_stream_state *del_streams[MAX_PIPES];
	int del_streams_count = 0;

	memset(del_streams, 0, sizeof(del_streams));

	context = dc_create_state(dc);
	if (context == NULL)
		goto context_alloc_fail;

	dc_resource_state_copy_construct_current(dc, context);

	/* First remove from context all streams */
	for (i = 0; i < context->stream_count; i++) {
		struct dc_stream_state *stream = context->streams[i];

		del_streams[del_streams_count++] = stream;
	}

	/* Remove all planes for removed streams and then remove the streams */
	for (i = 0; i < del_streams_count; i++) {
		if (!dc_rem_all_planes_for_stream(dc, del_streams[i], context)) {
			res = DC_FAIL_DETACH_SURFACES;
			goto fail;
		}

		res = dc_remove_stream_from_ctx(dc, context, del_streams[i]);
		if (res != DC_OK)
			goto fail;
	}


	res = dc_validate_global_state(dc, context, false);

	if (res != DC_OK) {
		DRM_ERROR("%s:resource validation failed, dc_status:%d\n", __func__, res);
		goto fail;
	}

	res = dc_commit_state(dc, context);

fail:
	dc_release_state(context);

context_alloc_fail:
	return res;
}

static int dm_suspend(void *handle)
{
	struct amdgpu_device *adev = handle;
	struct amdgpu_display_manager *dm = &adev->dm;
	int ret = 0;

	if (adev->in_gpu_reset) {
		mutex_lock(&dm->dc_lock);
		dm->cached_dc_state = dc_copy_state(dm->dc->current_state);

		dm_gpureset_toggle_interrupts(adev, dm->cached_dc_state, false);

		amdgpu_dm_commit_zero_streams(dm->dc);

		amdgpu_dm_irq_suspend(adev);

		return ret;
	}

	WARN_ON(adev->dm.cached_state);
	adev->dm.cached_state = drm_atomic_helper_suspend(adev->ddev);

	s3_handle_mst(adev->ddev, true);

	amdgpu_dm_irq_suspend(adev);


	dc_set_power_state(dm->dc, DC_ACPI_CM_POWER_STATE_D3);

	return 0;
}

static struct amdgpu_dm_connector *
amdgpu_dm_find_first_crtc_matching_connector(struct drm_atomic_state *state,
					     struct drm_crtc *crtc)
{
	uint32_t i;
	struct drm_connector_state *new_con_state;
	struct drm_connector *connector;
	struct drm_crtc *crtc_from_state;

	for_each_new_connector_in_state(state, connector, new_con_state, i) {
		crtc_from_state = new_con_state->crtc;

		if (crtc_from_state == crtc)
			return to_amdgpu_dm_connector(connector);
	}

	return NULL;
}

static void emulated_link_detect(struct dc_link *link)
{
	struct dc_sink_init_data sink_init_data = { 0 };
	struct display_sink_capability sink_caps = { 0 };
	enum dc_edid_status edid_status;
	struct dc_context *dc_ctx = link->ctx;
	struct dc_sink *sink = NULL;
	struct dc_sink *prev_sink = NULL;

	link->type = dc_connection_none;
	prev_sink = link->local_sink;

	if (prev_sink != NULL)
		dc_sink_retain(prev_sink);

	switch (link->connector_signal) {
	case SIGNAL_TYPE_HDMI_TYPE_A: {
		sink_caps.transaction_type = DDC_TRANSACTION_TYPE_I2C;
		sink_caps.signal = SIGNAL_TYPE_HDMI_TYPE_A;
		break;
	}

	case SIGNAL_TYPE_DVI_SINGLE_LINK: {
		sink_caps.transaction_type = DDC_TRANSACTION_TYPE_I2C;
		sink_caps.signal = SIGNAL_TYPE_DVI_SINGLE_LINK;
		break;
	}

	case SIGNAL_TYPE_DVI_DUAL_LINK: {
		sink_caps.transaction_type = DDC_TRANSACTION_TYPE_I2C;
		sink_caps.signal = SIGNAL_TYPE_DVI_DUAL_LINK;
		break;
	}

	case SIGNAL_TYPE_LVDS: {
		sink_caps.transaction_type = DDC_TRANSACTION_TYPE_I2C;
		sink_caps.signal = SIGNAL_TYPE_LVDS;
		break;
	}

	case SIGNAL_TYPE_EDP: {
		sink_caps.transaction_type =
			DDC_TRANSACTION_TYPE_I2C_OVER_AUX;
		sink_caps.signal = SIGNAL_TYPE_EDP;
		break;
	}

	case SIGNAL_TYPE_DISPLAY_PORT: {
		sink_caps.transaction_type =
			DDC_TRANSACTION_TYPE_I2C_OVER_AUX;
		sink_caps.signal = SIGNAL_TYPE_VIRTUAL;
		break;
	}

	default:
		DC_ERROR("Invalid connector type! signal:%d\n",
			link->connector_signal);
		return;
	}

	sink_init_data.link = link;
	sink_init_data.sink_signal = sink_caps.signal;

	sink = dc_sink_create(&sink_init_data);
	if (!sink) {
		DC_ERROR("Failed to create sink!\n");
		return;
	}

	/* dc_sink_create returns a new reference */
	link->local_sink = sink;

	edid_status = dm_helpers_read_local_edid(
			link->ctx,
			link,
			sink);

	if (edid_status != EDID_OK)
		DC_ERROR("Failed to read EDID");

}

static void dm_gpureset_commit_state(struct dc_state *dc_state,
				     struct amdgpu_display_manager *dm)
{
	struct {
		struct dc_surface_update surface_updates[MAX_SURFACES];
		struct dc_plane_info plane_infos[MAX_SURFACES];
		struct dc_scaling_info scaling_infos[MAX_SURFACES];
		struct dc_flip_addrs flip_addrs[MAX_SURFACES];
		struct dc_stream_update stream_update;
	} * bundle;
	int k, m;

	bundle = kzalloc(sizeof(*bundle), GFP_KERNEL);

	if (!bundle) {
		dm_error("Failed to allocate update bundle\n");
		goto cleanup;
	}

	for (k = 0; k < dc_state->stream_count; k++) {
		bundle->stream_update.stream = dc_state->streams[k];

		for (m = 0; m < dc_state->stream_status->plane_count; m++) {
			bundle->surface_updates[m].surface =
				dc_state->stream_status->plane_states[m];
			bundle->surface_updates[m].surface->force_full_update =
				true;
		}
		dc_commit_updates_for_stream(
			dm->dc, bundle->surface_updates,
			dc_state->stream_status->plane_count,
			dc_state->streams[k], &bundle->stream_update, dc_state);
	}

cleanup:
	kfree(bundle);

	return;
}

static int dm_resume(void *handle)
{
	struct amdgpu_device *adev = handle;
	struct drm_device *ddev = adev->ddev;
	struct amdgpu_display_manager *dm = &adev->dm;
	struct amdgpu_dm_connector *aconnector;
	struct drm_connector *connector;
	struct drm_connector_list_iter iter;
	struct drm_crtc *crtc;
	struct drm_crtc_state *new_crtc_state;
	struct dm_crtc_state *dm_new_crtc_state;
	struct drm_plane *plane;
	struct drm_plane_state *new_plane_state;
	struct dm_plane_state *dm_new_plane_state;
	struct dm_atomic_state *dm_state = to_dm_atomic_state(dm->atomic_obj.state);
	enum dc_connection_type new_connection_type = dc_connection_none;
	struct dc_state *dc_state;
	int i, r, j;

	if (adev->in_gpu_reset) {
		dc_state = dm->cached_dc_state;

		r = dm_dmub_hw_init(adev);
		if (r)
			DRM_ERROR("DMUB interface failed to initialize: status=%d\n", r);

		dc_set_power_state(dm->dc, DC_ACPI_CM_POWER_STATE_D0);
		dc_resume(dm->dc);

		amdgpu_dm_irq_resume_early(adev);

		for (i = 0; i < dc_state->stream_count; i++) {
			dc_state->streams[i]->mode_changed = true;
			for (j = 0; j < dc_state->stream_status->plane_count; j++) {
				dc_state->stream_status->plane_states[j]->update_flags.raw
					= 0xffffffff;
			}
		}

		WARN_ON(!dc_commit_state(dm->dc, dc_state));

		dm_gpureset_commit_state(dm->cached_dc_state, dm);

		dm_gpureset_toggle_interrupts(adev, dm->cached_dc_state, true);

		dc_release_state(dm->cached_dc_state);
		dm->cached_dc_state = NULL;

		amdgpu_dm_irq_resume_late(adev);

		mutex_unlock(&dm->dc_lock);

		return 0;
	}
	/* Recreate dc_state - DC invalidates it when setting power state to S3. */
	dc_release_state(dm_state->context);
	dm_state->context = dc_create_state(dm->dc);
	/* TODO: Remove dc_state->dccg, use dc->dccg directly. */
	dc_resource_state_construct(dm->dc, dm_state->context);

	/* Before powering on DC we need to re-initialize DMUB. */
	r = dm_dmub_hw_init(adev);
	if (r)
		DRM_ERROR("DMUB interface failed to initialize: status=%d\n", r);

	/* power on hardware */
	dc_set_power_state(dm->dc, DC_ACPI_CM_POWER_STATE_D0);

	/* program HPD filter */
	dc_resume(dm->dc);

	/*
	 * early enable HPD Rx IRQ, should be done before set mode as short
	 * pulse interrupts are used for MST
	 */
	amdgpu_dm_irq_resume_early(adev);

	/* On resume we need to rewrite the MSTM control bits to enable MST*/
	s3_handle_mst(ddev, false);

	/* Do detection*/
	drm_connector_list_iter_begin(ddev, &iter);
	drm_for_each_connector_iter(connector, &iter) {
		aconnector = to_amdgpu_dm_connector(connector);

		/*
		 * this is the case when traversing through already created
		 * MST connectors, should be skipped
		 */
		if (aconnector->mst_port)
			continue;

		mutex_lock(&aconnector->hpd_lock);
		if (!dc_link_detect_sink(aconnector->dc_link, &new_connection_type))
			DRM_ERROR("KMS: Failed to detect connector\n");

		if (aconnector->base.force && new_connection_type == dc_connection_none)
			emulated_link_detect(aconnector->dc_link);
		else
			dc_link_detect(aconnector->dc_link, DETECT_REASON_HPD);

		if (aconnector->fake_enable && aconnector->dc_link->local_sink)
			aconnector->fake_enable = false;

		if (aconnector->dc_sink)
			dc_sink_release(aconnector->dc_sink);
		aconnector->dc_sink = NULL;
		amdgpu_dm_update_connector_after_detect(aconnector);
		mutex_unlock(&aconnector->hpd_lock);
	}
	drm_connector_list_iter_end(&iter);

	/* Force mode set in atomic commit */
	for_each_new_crtc_in_state(dm->cached_state, crtc, new_crtc_state, i)
		new_crtc_state->active_changed = true;

	/*
	 * atomic_check is expected to create the dc states. We need to release
	 * them here, since they were duplicated as part of the suspend
	 * procedure.
	 */
	for_each_new_crtc_in_state(dm->cached_state, crtc, new_crtc_state, i) {
		dm_new_crtc_state = to_dm_crtc_state(new_crtc_state);
		if (dm_new_crtc_state->stream) {
			WARN_ON(kref_read(&dm_new_crtc_state->stream->refcount) > 1);
			dc_stream_release(dm_new_crtc_state->stream);
			dm_new_crtc_state->stream = NULL;
		}
	}

	for_each_new_plane_in_state(dm->cached_state, plane, new_plane_state, i) {
		dm_new_plane_state = to_dm_plane_state(new_plane_state);
		if (dm_new_plane_state->dc_state) {
			WARN_ON(kref_read(&dm_new_plane_state->dc_state->refcount) > 1);
			dc_plane_state_release(dm_new_plane_state->dc_state);
			dm_new_plane_state->dc_state = NULL;
		}
	}

	drm_atomic_helper_resume(ddev, dm->cached_state);

	dm->cached_state = NULL;

	amdgpu_dm_irq_resume_late(adev);

	amdgpu_dm_smu_write_watermarks_table(adev);

	return 0;
}

/**
 * DOC: DM Lifecycle
 *
 * DM (and consequently DC) is registered in the amdgpu base driver as a IP
 * block. When CONFIG_DRM_AMD_DC is enabled, the DM device IP block is added to
 * the base driver's device list to be initialized and torn down accordingly.
 *
 * The functions to do so are provided as hooks in &struct amd_ip_funcs.
 */

static const struct amd_ip_funcs amdgpu_dm_funcs = {
	.name = "dm",
	.early_init = dm_early_init,
	.late_init = dm_late_init,
	.sw_init = dm_sw_init,
	.sw_fini = dm_sw_fini,
	.hw_init = dm_hw_init,
	.hw_fini = dm_hw_fini,
	.suspend = dm_suspend,
	.resume = dm_resume,
	.is_idle = dm_is_idle,
	.wait_for_idle = dm_wait_for_idle,
	.check_soft_reset = dm_check_soft_reset,
	.soft_reset = dm_soft_reset,
	.set_clockgating_state = dm_set_clockgating_state,
	.set_powergating_state = dm_set_powergating_state,
};

const struct amdgpu_ip_block_version dm_ip_block =
{
	.type = AMD_IP_BLOCK_TYPE_DCE,
	.major = 1,
	.minor = 0,
	.rev = 0,
	.funcs = &amdgpu_dm_funcs,
};


/**
 * DOC: atomic
 *
 * *WIP*
 */

static const struct drm_mode_config_funcs amdgpu_dm_mode_funcs = {
	.fb_create = amdgpu_display_user_framebuffer_create,
	.output_poll_changed = drm_fb_helper_output_poll_changed,
	.atomic_check = amdgpu_dm_atomic_check,
	.atomic_commit = amdgpu_dm_atomic_commit,
};

static struct drm_mode_config_helper_funcs amdgpu_dm_mode_config_helperfuncs = {
	.atomic_commit_tail = amdgpu_dm_atomic_commit_tail
};

static void update_connector_ext_caps(struct amdgpu_dm_connector *aconnector)
{
	u32 max_cll, min_cll, max, min, q, r;
	struct amdgpu_dm_backlight_caps *caps;
	struct amdgpu_display_manager *dm;
	struct drm_connector *conn_base;
	struct amdgpu_device *adev;
	struct dc_link *link = NULL;
	static const u8 pre_computed_values[] = {
		50, 51, 52, 53, 55, 56, 57, 58, 59, 61, 62, 63, 65, 66, 68, 69,
		71, 72, 74, 75, 77, 79, 81, 82, 84, 86, 88, 90, 92, 94, 96, 98};

	if (!aconnector || !aconnector->dc_link)
		return;

	link = aconnector->dc_link;
	if (link->connector_signal != SIGNAL_TYPE_EDP)
		return;

	conn_base = &aconnector->base;
	adev = conn_base->dev->dev_private;
	dm = &adev->dm;
	caps = &dm->backlight_caps;
	caps->ext_caps = &aconnector->dc_link->dpcd_sink_ext_caps;
	caps->aux_support = false;
	max_cll = conn_base->hdr_sink_metadata.hdmi_type1.max_cll;
	min_cll = conn_base->hdr_sink_metadata.hdmi_type1.min_cll;

	if (caps->ext_caps->bits.oled == 1 ||
	    caps->ext_caps->bits.sdr_aux_backlight_control == 1 ||
	    caps->ext_caps->bits.hdr_aux_backlight_control == 1)
		caps->aux_support = true;

	/* From the specification (CTA-861-G), for calculating the maximum
	 * luminance we need to use:
	 *	Luminance = 50*2**(CV/32)
	 * Where CV is a one-byte value.
	 * For calculating this expression we may need float point precision;
	 * to avoid this complexity level, we take advantage that CV is divided
	 * by a constant. From the Euclids division algorithm, we know that CV
	 * can be written as: CV = 32*q + r. Next, we replace CV in the
	 * Luminance expression and get 50*(2**q)*(2**(r/32)), hence we just
	 * need to pre-compute the value of r/32. For pre-computing the values
	 * We just used the following Ruby line:
	 *	(0...32).each {|cv| puts (50*2**(cv/32.0)).round}
	 * The results of the above expressions can be verified at
	 * pre_computed_values.
	 */
	q = max_cll >> 5;
	r = max_cll % 32;
	max = (1 << q) * pre_computed_values[r];

	// min luminance: maxLum * (CV/255)^2 / 100
	q = DIV_ROUND_CLOSEST(min_cll, 255);
	min = max * DIV_ROUND_CLOSEST((q * q), 100);

	caps->aux_max_input_signal = max;
	caps->aux_min_input_signal = min;
}

void amdgpu_dm_update_connector_after_detect(
		struct amdgpu_dm_connector *aconnector)
{
	struct drm_connector *connector = &aconnector->base;
	struct drm_device *dev = connector->dev;
	struct dc_sink *sink;

	/* MST handled by drm_mst framework */
	if (aconnector->mst_mgr.mst_state == true)
		return;


	sink = aconnector->dc_link->local_sink;
	if (sink)
		dc_sink_retain(sink);

	/*
	 * Edid mgmt connector gets first update only in mode_valid hook and then
	 * the connector sink is set to either fake or physical sink depends on link status.
	 * Skip if already done during boot.
	 */
	if (aconnector->base.force != DRM_FORCE_UNSPECIFIED
			&& aconnector->dc_em_sink) {

		/*
		 * For S3 resume with headless use eml_sink to fake stream
		 * because on resume connector->sink is set to NULL
		 */
		mutex_lock(&dev->mode_config.mutex);

		if (sink) {
			if (aconnector->dc_sink) {
				amdgpu_dm_update_freesync_caps(connector, NULL);
				/*
				 * retain and release below are used to
				 * bump up refcount for sink because the link doesn't point
				 * to it anymore after disconnect, so on next crtc to connector
				 * reshuffle by UMD we will get into unwanted dc_sink release
				 */
				dc_sink_release(aconnector->dc_sink);
			}
			aconnector->dc_sink = sink;
			dc_sink_retain(aconnector->dc_sink);
			amdgpu_dm_update_freesync_caps(connector,
					aconnector->edid);
		} else {
			amdgpu_dm_update_freesync_caps(connector, NULL);
			if (!aconnector->dc_sink) {
				aconnector->dc_sink = aconnector->dc_em_sink;
				dc_sink_retain(aconnector->dc_sink);
			}
		}

		mutex_unlock(&dev->mode_config.mutex);

		if (sink)
			dc_sink_release(sink);
		return;
	}

	/*
	 * TODO: temporary guard to look for proper fix
	 * if this sink is MST sink, we should not do anything
	 */
	if (sink && sink->sink_signal == SIGNAL_TYPE_DISPLAY_PORT_MST) {
		dc_sink_release(sink);
		return;
	}

	if (aconnector->dc_sink == sink) {
		/*
		 * We got a DP short pulse (Link Loss, DP CTS, etc...).
		 * Do nothing!!
		 */
		DRM_DEBUG_DRIVER("DCHPD: connector_id=%d: dc_sink didn't change.\n",
				aconnector->connector_id);
		if (sink)
			dc_sink_release(sink);
		return;
	}

	DRM_DEBUG_DRIVER("DCHPD: connector_id=%d: Old sink=%p New sink=%p\n",
		aconnector->connector_id, aconnector->dc_sink, sink);

	mutex_lock(&dev->mode_config.mutex);

	/*
	 * 1. Update status of the drm connector
	 * 2. Send an event and let userspace tell us what to do
	 */
	if (sink) {
		/*
		 * TODO: check if we still need the S3 mode update workaround.
		 * If yes, put it here.
		 */
		if (aconnector->dc_sink)
			amdgpu_dm_update_freesync_caps(connector, NULL);

		aconnector->dc_sink = sink;
		dc_sink_retain(aconnector->dc_sink);
		if (sink->dc_edid.length == 0) {
			aconnector->edid = NULL;
			if (aconnector->dc_link->aux_mode) {
				drm_dp_cec_unset_edid(
					&aconnector->dm_dp_aux.aux);
			}
		} else {
			aconnector->edid =
				(struct edid *)sink->dc_edid.raw_edid;

			drm_connector_update_edid_property(connector,
							   aconnector->edid);

			if (aconnector->dc_link->aux_mode)
				drm_dp_cec_set_edid(&aconnector->dm_dp_aux.aux,
						    aconnector->edid);
		}

		amdgpu_dm_update_freesync_caps(connector, aconnector->edid);
		update_connector_ext_caps(aconnector);
	} else {
		drm_dp_cec_unset_edid(&aconnector->dm_dp_aux.aux);
		amdgpu_dm_update_freesync_caps(connector, NULL);
		drm_connector_update_edid_property(connector, NULL);
		aconnector->num_modes = 0;
		dc_sink_release(aconnector->dc_sink);
		aconnector->dc_sink = NULL;
		aconnector->edid = NULL;
#ifdef CONFIG_DRM_AMD_DC_HDCP
		/* Set CP to DESIRED if it was ENABLED, so we can re-enable it again on hotplug */
		if (connector->state->content_protection == DRM_MODE_CONTENT_PROTECTION_ENABLED)
			connector->state->content_protection = DRM_MODE_CONTENT_PROTECTION_DESIRED;
#endif
	}

	mutex_unlock(&dev->mode_config.mutex);

	if (sink)
		dc_sink_release(sink);
}

static void handle_hpd_irq(void *param)
{
	struct amdgpu_dm_connector *aconnector = (struct amdgpu_dm_connector *)param;
	struct drm_connector *connector = &aconnector->base;
	struct drm_device *dev = connector->dev;
	enum dc_connection_type new_connection_type = dc_connection_none;
#ifdef CONFIG_DRM_AMD_DC_HDCP
	struct amdgpu_device *adev = dev->dev_private;
#endif

	/*
	 * In case of failure or MST no need to update connector status or notify the OS
	 * since (for MST case) MST does this in its own context.
	 */
	mutex_lock(&aconnector->hpd_lock);

#ifdef CONFIG_DRM_AMD_DC_HDCP
	if (adev->dm.hdcp_workqueue)
		hdcp_reset_display(adev->dm.hdcp_workqueue, aconnector->dc_link->link_index);
#endif
	if (aconnector->fake_enable)
		aconnector->fake_enable = false;

	if (!dc_link_detect_sink(aconnector->dc_link, &new_connection_type))
		DRM_ERROR("KMS: Failed to detect connector\n");

	if (aconnector->base.force && new_connection_type == dc_connection_none) {
		emulated_link_detect(aconnector->dc_link);


		drm_modeset_lock_all(dev);
		dm_restore_drm_connector_state(dev, connector);
		drm_modeset_unlock_all(dev);

		if (aconnector->base.force == DRM_FORCE_UNSPECIFIED)
			drm_kms_helper_hotplug_event(dev);

	} else if (dc_link_detect(aconnector->dc_link, DETECT_REASON_HPD)) {
		amdgpu_dm_update_connector_after_detect(aconnector);


		drm_modeset_lock_all(dev);
		dm_restore_drm_connector_state(dev, connector);
		drm_modeset_unlock_all(dev);

		if (aconnector->base.force == DRM_FORCE_UNSPECIFIED)
			drm_kms_helper_hotplug_event(dev);
	}
	mutex_unlock(&aconnector->hpd_lock);

}

static void dm_handle_hpd_rx_irq(struct amdgpu_dm_connector *aconnector)
{
	uint8_t esi[DP_PSR_ERROR_STATUS - DP_SINK_COUNT_ESI] = { 0 };
	uint8_t dret;
	bool new_irq_handled = false;
	int dpcd_addr;
	int dpcd_bytes_to_read;

	const int max_process_count = 30;
	int process_count = 0;

	const struct dc_link_status *link_status = dc_link_get_status(aconnector->dc_link);

	if (link_status->dpcd_caps->dpcd_rev.raw < 0x12) {
		dpcd_bytes_to_read = DP_LANE0_1_STATUS - DP_SINK_COUNT;
		/* DPCD 0x200 - 0x201 for downstream IRQ */
		dpcd_addr = DP_SINK_COUNT;
	} else {
		dpcd_bytes_to_read = DP_PSR_ERROR_STATUS - DP_SINK_COUNT_ESI;
		/* DPCD 0x2002 - 0x2005 for downstream IRQ */
		dpcd_addr = DP_SINK_COUNT_ESI;
	}

	dret = drm_dp_dpcd_read(
		&aconnector->dm_dp_aux.aux,
		dpcd_addr,
		esi,
		dpcd_bytes_to_read);

	while (dret == dpcd_bytes_to_read &&
		process_count < max_process_count) {
		uint8_t retry;
		dret = 0;

		process_count++;

		DRM_DEBUG_DRIVER("ESI %02x %02x %02x\n", esi[0], esi[1], esi[2]);
		/* handle HPD short pulse irq */
		if (aconnector->mst_mgr.mst_state)
			drm_dp_mst_hpd_irq(
				&aconnector->mst_mgr,
				esi,
				&new_irq_handled);

		if (new_irq_handled) {
			/* ACK at DPCD to notify down stream */
			const int ack_dpcd_bytes_to_write =
				dpcd_bytes_to_read - 1;

			for (retry = 0; retry < 3; retry++) {
				uint8_t wret;

				wret = drm_dp_dpcd_write(
					&aconnector->dm_dp_aux.aux,
					dpcd_addr + 1,
					&esi[1],
					ack_dpcd_bytes_to_write);
				if (wret == ack_dpcd_bytes_to_write)
					break;
			}

			/* check if there is new irq to be handled */
			dret = drm_dp_dpcd_read(
				&aconnector->dm_dp_aux.aux,
				dpcd_addr,
				esi,
				dpcd_bytes_to_read);

			new_irq_handled = false;
		} else {
			break;
		}
	}

	if (process_count == max_process_count)
		DRM_DEBUG_DRIVER("Loop exceeded max iterations\n");
}

static void handle_hpd_rx_irq(void *param)
{
	struct amdgpu_dm_connector *aconnector = (struct amdgpu_dm_connector *)param;
	struct drm_connector *connector = &aconnector->base;
	struct drm_device *dev = connector->dev;
	struct dc_link *dc_link = aconnector->dc_link;
	bool is_mst_root_connector = aconnector->mst_mgr.mst_state;
	enum dc_connection_type new_connection_type = dc_connection_none;
#ifdef CONFIG_DRM_AMD_DC_HDCP
	union hpd_irq_data hpd_irq_data;
	struct amdgpu_device *adev = dev->dev_private;

	memset(&hpd_irq_data, 0, sizeof(hpd_irq_data));
#endif

	/*
	 * TODO:Temporary add mutex to protect hpd interrupt not have a gpio
	 * conflict, after implement i2c helper, this mutex should be
	 * retired.
	 */
	if (dc_link->type != dc_connection_mst_branch)
		mutex_lock(&aconnector->hpd_lock);


#ifdef CONFIG_DRM_AMD_DC_HDCP
	if (dc_link_handle_hpd_rx_irq(dc_link, &hpd_irq_data, NULL) &&
#else
	if (dc_link_handle_hpd_rx_irq(dc_link, NULL, NULL) &&
#endif
			!is_mst_root_connector) {
		/* Downstream Port status changed. */
		if (!dc_link_detect_sink(dc_link, &new_connection_type))
			DRM_ERROR("KMS: Failed to detect connector\n");

		if (aconnector->base.force && new_connection_type == dc_connection_none) {
			emulated_link_detect(dc_link);

			if (aconnector->fake_enable)
				aconnector->fake_enable = false;

			amdgpu_dm_update_connector_after_detect(aconnector);


			drm_modeset_lock_all(dev);
			dm_restore_drm_connector_state(dev, connector);
			drm_modeset_unlock_all(dev);

			drm_kms_helper_hotplug_event(dev);
		} else if (dc_link_detect(dc_link, DETECT_REASON_HPDRX)) {

			if (aconnector->fake_enable)
				aconnector->fake_enable = false;

			amdgpu_dm_update_connector_after_detect(aconnector);


			drm_modeset_lock_all(dev);
			dm_restore_drm_connector_state(dev, connector);
			drm_modeset_unlock_all(dev);

			drm_kms_helper_hotplug_event(dev);
		}
	}
#ifdef CONFIG_DRM_AMD_DC_HDCP
	if (hpd_irq_data.bytes.device_service_irq.bits.CP_IRQ) {
		if (adev->dm.hdcp_workqueue)
			hdcp_handle_cpirq(adev->dm.hdcp_workqueue,  aconnector->base.index);
	}
#endif
	if ((dc_link->cur_link_settings.lane_count != LANE_COUNT_UNKNOWN) ||
	    (dc_link->type == dc_connection_mst_branch))
		dm_handle_hpd_rx_irq(aconnector);

	if (dc_link->type != dc_connection_mst_branch) {
		drm_dp_cec_irq(&aconnector->dm_dp_aux.aux);
		mutex_unlock(&aconnector->hpd_lock);
	}
}

static void register_hpd_handlers(struct amdgpu_device *adev)
{
	struct drm_device *dev = adev->ddev;
	struct drm_connector *connector;
	struct amdgpu_dm_connector *aconnector;
	const struct dc_link *dc_link;
	struct dc_interrupt_params int_params = {0};

	int_params.requested_polarity = INTERRUPT_POLARITY_DEFAULT;
	int_params.current_polarity = INTERRUPT_POLARITY_DEFAULT;

	list_for_each_entry(connector,
			&dev->mode_config.connector_list, head)	{

		aconnector = to_amdgpu_dm_connector(connector);
		dc_link = aconnector->dc_link;

		if (DC_IRQ_SOURCE_INVALID != dc_link->irq_source_hpd) {
			int_params.int_context = INTERRUPT_LOW_IRQ_CONTEXT;
			int_params.irq_source = dc_link->irq_source_hpd;

			amdgpu_dm_irq_register_interrupt(adev, &int_params,
					handle_hpd_irq,
					(void *) aconnector);
		}

		if (DC_IRQ_SOURCE_INVALID != dc_link->irq_source_hpd_rx) {

			/* Also register for DP short pulse (hpd_rx). */
			int_params.int_context = INTERRUPT_LOW_IRQ_CONTEXT;
			int_params.irq_source =	dc_link->irq_source_hpd_rx;

			amdgpu_dm_irq_register_interrupt(adev, &int_params,
					handle_hpd_rx_irq,
					(void *) aconnector);
		}
	}
}

/* Register IRQ sources and initialize IRQ callbacks */
static int dce110_register_irq_handlers(struct amdgpu_device *adev)
{
	struct dc *dc = adev->dm.dc;
	struct common_irq_params *c_irq_params;
	struct dc_interrupt_params int_params = {0};
	int r;
	int i;
	unsigned client_id = AMDGPU_IRQ_CLIENTID_LEGACY;

	if (adev->asic_type >= CHIP_VEGA10)
		client_id = SOC15_IH_CLIENTID_DCE;

	int_params.requested_polarity = INTERRUPT_POLARITY_DEFAULT;
	int_params.current_polarity = INTERRUPT_POLARITY_DEFAULT;

	/*
	 * Actions of amdgpu_irq_add_id():
	 * 1. Register a set() function with base driver.
	 *    Base driver will call set() function to enable/disable an
	 *    interrupt in DC hardware.
	 * 2. Register amdgpu_dm_irq_handler().
	 *    Base driver will call amdgpu_dm_irq_handler() for ALL interrupts
	 *    coming from DC hardware.
	 *    amdgpu_dm_irq_handler() will re-direct the interrupt to DC
	 *    for acknowledging and handling. */

	/* Use VBLANK interrupt */
	for (i = VISLANDS30_IV_SRCID_D1_VERTICAL_INTERRUPT0; i <= VISLANDS30_IV_SRCID_D6_VERTICAL_INTERRUPT0; i++) {
		r = amdgpu_irq_add_id(adev, client_id, i, &adev->crtc_irq);
		if (r) {
			DRM_ERROR("Failed to add crtc irq id!\n");
			return r;
		}

		int_params.int_context = INTERRUPT_HIGH_IRQ_CONTEXT;
		int_params.irq_source =
			dc_interrupt_to_irq_source(dc, i, 0);

		c_irq_params = &adev->dm.vblank_params[int_params.irq_source - DC_IRQ_SOURCE_VBLANK1];

		c_irq_params->adev = adev;
		c_irq_params->irq_src = int_params.irq_source;

		amdgpu_dm_irq_register_interrupt(adev, &int_params,
				dm_crtc_high_irq, c_irq_params);
	}

	/* Use VUPDATE interrupt */
	for (i = VISLANDS30_IV_SRCID_D1_V_UPDATE_INT; i <= VISLANDS30_IV_SRCID_D6_V_UPDATE_INT; i += 2) {
		r = amdgpu_irq_add_id(adev, client_id, i, &adev->vupdate_irq);
		if (r) {
			DRM_ERROR("Failed to add vupdate irq id!\n");
			return r;
		}

		int_params.int_context = INTERRUPT_HIGH_IRQ_CONTEXT;
		int_params.irq_source =
			dc_interrupt_to_irq_source(dc, i, 0);

		c_irq_params = &adev->dm.vupdate_params[int_params.irq_source - DC_IRQ_SOURCE_VUPDATE1];

		c_irq_params->adev = adev;
		c_irq_params->irq_src = int_params.irq_source;

		amdgpu_dm_irq_register_interrupt(adev, &int_params,
				dm_vupdate_high_irq, c_irq_params);
	}

	/* Use GRPH_PFLIP interrupt */
	for (i = VISLANDS30_IV_SRCID_D1_GRPH_PFLIP;
			i <= VISLANDS30_IV_SRCID_D6_GRPH_PFLIP; i += 2) {
		r = amdgpu_irq_add_id(adev, client_id, i, &adev->pageflip_irq);
		if (r) {
			DRM_ERROR("Failed to add page flip irq id!\n");
			return r;
		}

		int_params.int_context = INTERRUPT_HIGH_IRQ_CONTEXT;
		int_params.irq_source =
			dc_interrupt_to_irq_source(dc, i, 0);

		c_irq_params = &adev->dm.pflip_params[int_params.irq_source - DC_IRQ_SOURCE_PFLIP_FIRST];

		c_irq_params->adev = adev;
		c_irq_params->irq_src = int_params.irq_source;

		amdgpu_dm_irq_register_interrupt(adev, &int_params,
				dm_pflip_high_irq, c_irq_params);

	}

	/* HPD */
	r = amdgpu_irq_add_id(adev, client_id,
			VISLANDS30_IV_SRCID_HOTPLUG_DETECT_A, &adev->hpd_irq);
	if (r) {
		DRM_ERROR("Failed to add hpd irq id!\n");
		return r;
	}

	register_hpd_handlers(adev);

	return 0;
}

#if defined(CONFIG_DRM_AMD_DC_DCN)
/* Register IRQ sources and initialize IRQ callbacks */
static int dcn10_register_irq_handlers(struct amdgpu_device *adev)
{
	struct dc *dc = adev->dm.dc;
	struct common_irq_params *c_irq_params;
	struct dc_interrupt_params int_params = {0};
	int r;
	int i;

	int_params.requested_polarity = INTERRUPT_POLARITY_DEFAULT;
	int_params.current_polarity = INTERRUPT_POLARITY_DEFAULT;

	/*
	 * Actions of amdgpu_irq_add_id():
	 * 1. Register a set() function with base driver.
	 *    Base driver will call set() function to enable/disable an
	 *    interrupt in DC hardware.
	 * 2. Register amdgpu_dm_irq_handler().
	 *    Base driver will call amdgpu_dm_irq_handler() for ALL interrupts
	 *    coming from DC hardware.
	 *    amdgpu_dm_irq_handler() will re-direct the interrupt to DC
	 *    for acknowledging and handling.
	 */

	/* Use VSTARTUP interrupt */
	for (i = DCN_1_0__SRCID__DC_D1_OTG_VSTARTUP;
			i <= DCN_1_0__SRCID__DC_D1_OTG_VSTARTUP + adev->mode_info.num_crtc - 1;
			i++) {
		r = amdgpu_irq_add_id(adev, SOC15_IH_CLIENTID_DCE, i, &adev->crtc_irq);

		if (r) {
			DRM_ERROR("Failed to add crtc irq id!\n");
			return r;
		}

		int_params.int_context = INTERRUPT_HIGH_IRQ_CONTEXT;
		int_params.irq_source =
			dc_interrupt_to_irq_source(dc, i, 0);

		c_irq_params = &adev->dm.vblank_params[int_params.irq_source - DC_IRQ_SOURCE_VBLANK1];

		c_irq_params->adev = adev;
		c_irq_params->irq_src = int_params.irq_source;

		amdgpu_dm_irq_register_interrupt(
			adev, &int_params, dm_crtc_high_irq, c_irq_params);
	}

	/* Use VUPDATE_NO_LOCK interrupt on DCN, which seems to correspond to
	 * the regular VUPDATE interrupt on DCE. We want DC_IRQ_SOURCE_VUPDATEx
	 * to trigger at end of each vblank, regardless of state of the lock,
	 * matching DCE behaviour.
	 */
	for (i = DCN_1_0__SRCID__OTG0_IHC_V_UPDATE_NO_LOCK_INTERRUPT;
	     i <= DCN_1_0__SRCID__OTG0_IHC_V_UPDATE_NO_LOCK_INTERRUPT + adev->mode_info.num_crtc - 1;
	     i++) {
		r = amdgpu_irq_add_id(adev, SOC15_IH_CLIENTID_DCE, i, &adev->vupdate_irq);

		if (r) {
			DRM_ERROR("Failed to add vupdate irq id!\n");
			return r;
		}

		int_params.int_context = INTERRUPT_HIGH_IRQ_CONTEXT;
		int_params.irq_source =
			dc_interrupt_to_irq_source(dc, i, 0);

		c_irq_params = &adev->dm.vupdate_params[int_params.irq_source - DC_IRQ_SOURCE_VUPDATE1];

		c_irq_params->adev = adev;
		c_irq_params->irq_src = int_params.irq_source;

		amdgpu_dm_irq_register_interrupt(adev, &int_params,
				dm_vupdate_high_irq, c_irq_params);
	}

	/* Use GRPH_PFLIP interrupt */
	for (i = DCN_1_0__SRCID__HUBP0_FLIP_INTERRUPT;
			i <= DCN_1_0__SRCID__HUBP0_FLIP_INTERRUPT + adev->mode_info.num_crtc - 1;
			i++) {
		r = amdgpu_irq_add_id(adev, SOC15_IH_CLIENTID_DCE, i, &adev->pageflip_irq);
		if (r) {
			DRM_ERROR("Failed to add page flip irq id!\n");
			return r;
		}

		int_params.int_context = INTERRUPT_HIGH_IRQ_CONTEXT;
		int_params.irq_source =
			dc_interrupt_to_irq_source(dc, i, 0);

		c_irq_params = &adev->dm.pflip_params[int_params.irq_source - DC_IRQ_SOURCE_PFLIP_FIRST];

		c_irq_params->adev = adev;
		c_irq_params->irq_src = int_params.irq_source;

		amdgpu_dm_irq_register_interrupt(adev, &int_params,
				dm_pflip_high_irq, c_irq_params);

	}

	/* HPD */
	r = amdgpu_irq_add_id(adev, SOC15_IH_CLIENTID_DCE, DCN_1_0__SRCID__DC_HPD1_INT,
			&adev->hpd_irq);
	if (r) {
		DRM_ERROR("Failed to add hpd irq id!\n");
		return r;
	}

	register_hpd_handlers(adev);

	return 0;
}
#endif

/*
 * Acquires the lock for the atomic state object and returns
 * the new atomic state.
 *
 * This should only be called during atomic check.
 */
static int dm_atomic_get_state(struct drm_atomic_state *state,
			       struct dm_atomic_state **dm_state)
{
	struct drm_device *dev = state->dev;
	struct amdgpu_device *adev = dev->dev_private;
	struct amdgpu_display_manager *dm = &adev->dm;
	struct drm_private_state *priv_state;

	if (*dm_state)
		return 0;

	priv_state = drm_atomic_get_private_obj_state(state, &dm->atomic_obj);
	if (IS_ERR(priv_state))
		return PTR_ERR(priv_state);

	*dm_state = to_dm_atomic_state(priv_state);

	return 0;
}

struct dm_atomic_state *
dm_atomic_get_new_state(struct drm_atomic_state *state)
{
	struct drm_device *dev = state->dev;
	struct amdgpu_device *adev = dev->dev_private;
	struct amdgpu_display_manager *dm = &adev->dm;
	struct drm_private_obj *obj;
	struct drm_private_state *new_obj_state;
	int i;

	for_each_new_private_obj_in_state(state, obj, new_obj_state, i) {
		if (obj->funcs == dm->atomic_obj.funcs)
			return to_dm_atomic_state(new_obj_state);
	}

	return NULL;
}

struct dm_atomic_state *
dm_atomic_get_old_state(struct drm_atomic_state *state)
{
	struct drm_device *dev = state->dev;
	struct amdgpu_device *adev = dev->dev_private;
	struct amdgpu_display_manager *dm = &adev->dm;
	struct drm_private_obj *obj;
	struct drm_private_state *old_obj_state;
	int i;

	for_each_old_private_obj_in_state(state, obj, old_obj_state, i) {
		if (obj->funcs == dm->atomic_obj.funcs)
			return to_dm_atomic_state(old_obj_state);
	}

	return NULL;
}

static struct drm_private_state *
dm_atomic_duplicate_state(struct drm_private_obj *obj)
{
	struct dm_atomic_state *old_state, *new_state;

	new_state = kzalloc(sizeof(*new_state), GFP_KERNEL);
	if (!new_state)
		return NULL;

	__drm_atomic_helper_private_obj_duplicate_state(obj, &new_state->base);

	old_state = to_dm_atomic_state(obj->state);

	if (old_state && old_state->context)
		new_state->context = dc_copy_state(old_state->context);

	if (!new_state->context) {
		kfree(new_state);
		return NULL;
	}

	return &new_state->base;
}

static void dm_atomic_destroy_state(struct drm_private_obj *obj,
				    struct drm_private_state *state)
{
	struct dm_atomic_state *dm_state = to_dm_atomic_state(state);

	if (dm_state && dm_state->context)
		dc_release_state(dm_state->context);

	kfree(dm_state);
}

static struct drm_private_state_funcs dm_atomic_state_funcs = {
	.atomic_duplicate_state = dm_atomic_duplicate_state,
	.atomic_destroy_state = dm_atomic_destroy_state,
};

static int amdgpu_dm_mode_config_init(struct amdgpu_device *adev)
{
	struct dm_atomic_state *state;
	int r;

	adev->mode_info.mode_config_initialized = true;

	adev->ddev->mode_config.funcs = (void *)&amdgpu_dm_mode_funcs;
	adev->ddev->mode_config.helper_private = &amdgpu_dm_mode_config_helperfuncs;

	adev->ddev->mode_config.max_width = 16384;
	adev->ddev->mode_config.max_height = 16384;

	adev->ddev->mode_config.preferred_depth = 24;
	adev->ddev->mode_config.prefer_shadow = 1;
	/* indicates support for immediate flip */
	adev->ddev->mode_config.async_page_flip = true;

	adev->ddev->mode_config.fb_base = adev->gmc.aper_base;

	state = kzalloc(sizeof(*state), GFP_KERNEL);
	if (!state)
		return -ENOMEM;

	state->context = dc_create_state(adev->dm.dc);
	if (!state->context) {
		kfree(state);
		return -ENOMEM;
	}

	dc_resource_state_copy_construct_current(adev->dm.dc, state->context);

	drm_atomic_private_obj_init(adev->ddev,
				    &adev->dm.atomic_obj,
				    &state->base,
				    &dm_atomic_state_funcs);

	r = amdgpu_display_modeset_create_props(adev);
	if (r)
		return r;

	r = amdgpu_dm_audio_init(adev);
	if (r)
		return r;

	return 0;
}

#define AMDGPU_DM_DEFAULT_MIN_BACKLIGHT 12
#define AMDGPU_DM_DEFAULT_MAX_BACKLIGHT 255
#define AUX_BL_DEFAULT_TRANSITION_TIME_MS 50

#if defined(CONFIG_BACKLIGHT_CLASS_DEVICE) ||\
	defined(CONFIG_BACKLIGHT_CLASS_DEVICE_MODULE)

static void amdgpu_dm_update_backlight_caps(struct amdgpu_display_manager *dm)
{
#if defined(CONFIG_ACPI)
	struct amdgpu_dm_backlight_caps caps;

	if (dm->backlight_caps.caps_valid)
		return;

	amdgpu_acpi_get_backlight_caps(dm->adev, &caps);
	if (caps.caps_valid) {
		dm->backlight_caps.caps_valid = true;
		if (caps.aux_support)
			return;
		dm->backlight_caps.min_input_signal = caps.min_input_signal;
		dm->backlight_caps.max_input_signal = caps.max_input_signal;
	} else {
		dm->backlight_caps.min_input_signal =
				AMDGPU_DM_DEFAULT_MIN_BACKLIGHT;
		dm->backlight_caps.max_input_signal =
				AMDGPU_DM_DEFAULT_MAX_BACKLIGHT;
	}
#else
	if (dm->backlight_caps.aux_support)
		return;

	dm->backlight_caps.min_input_signal = AMDGPU_DM_DEFAULT_MIN_BACKLIGHT;
	dm->backlight_caps.max_input_signal = AMDGPU_DM_DEFAULT_MAX_BACKLIGHT;
#endif
}

static int set_backlight_via_aux(struct dc_link *link, uint32_t brightness)
{
	bool rc;

	if (!link)
		return 1;

	rc = dc_link_set_backlight_level_nits(link, true, brightness,
					      AUX_BL_DEFAULT_TRANSITION_TIME_MS);

	return rc ? 0 : 1;
}

static u32 convert_brightness(const struct amdgpu_dm_backlight_caps *caps,
			      const uint32_t user_brightness)
{
	u32 min, max, conversion_pace;
	u32 brightness = user_brightness;

	if (!caps)
		goto out;

	if (!caps->aux_support) {
		max = caps->max_input_signal;
		min = caps->min_input_signal;
		/*
		 * The brightness input is in the range 0-255
		 * It needs to be rescaled to be between the
		 * requested min and max input signal
		 * It also needs to be scaled up by 0x101 to
		 * match the DC interface which has a range of
		 * 0 to 0xffff
		 */
		conversion_pace = 0x101;
		brightness =
			user_brightness
			* conversion_pace
			* (max - min)
			/ AMDGPU_MAX_BL_LEVEL
			+ min * conversion_pace;
	} else {
		/* TODO
		 * We are doing a linear interpolation here, which is OK but
		 * does not provide the optimal result. We probably want
		 * something close to the Perceptual Quantizer (PQ) curve.
		 */
		max = caps->aux_max_input_signal;
		min = caps->aux_min_input_signal;

		brightness = (AMDGPU_MAX_BL_LEVEL - user_brightness) * min
			       + user_brightness * max;
		// Multiple the value by 1000 since we use millinits
		brightness *= 1000;
		brightness = DIV_ROUND_CLOSEST(brightness, AMDGPU_MAX_BL_LEVEL);
	}

out:
	return brightness;
}

static int amdgpu_dm_backlight_update_status(struct backlight_device *bd)
{
	struct amdgpu_display_manager *dm = bl_get_data(bd);
	struct amdgpu_dm_backlight_caps caps;
	struct dc_link *link = NULL;
	u32 brightness;
	bool rc;

	amdgpu_dm_update_backlight_caps(dm);
	caps = dm->backlight_caps;

	link = (struct dc_link *)dm->backlight_link;

	brightness = convert_brightness(&caps, bd->props.brightness);
	// Change brightness based on AUX property
	if (caps.aux_support)
		return set_backlight_via_aux(link, brightness);

	rc = dc_link_set_backlight_level(dm->backlight_link, brightness, 0);

	return rc ? 0 : 1;
}

static int amdgpu_dm_backlight_get_brightness(struct backlight_device *bd)
{
	struct amdgpu_display_manager *dm = bl_get_data(bd);
	int ret = dc_link_get_backlight_level(dm->backlight_link);

	if (ret == DC_ERROR_UNEXPECTED)
		return bd->props.brightness;
	return ret;
}

static const struct backlight_ops amdgpu_dm_backlight_ops = {
	.options = BL_CORE_SUSPENDRESUME,
	.get_brightness = amdgpu_dm_backlight_get_brightness,
	.update_status	= amdgpu_dm_backlight_update_status,
};

static void
amdgpu_dm_register_backlight_device(struct amdgpu_display_manager *dm)
{
	char bl_name[16];
	struct backlight_properties props = { 0 };

	amdgpu_dm_update_backlight_caps(dm);

	props.max_brightness = AMDGPU_MAX_BL_LEVEL;
	props.brightness = AMDGPU_MAX_BL_LEVEL;
	props.type = BACKLIGHT_RAW;

	snprintf(bl_name, sizeof(bl_name), "amdgpu_bl%d",
			dm->adev->ddev->primary->index);

	dm->backlight_dev = backlight_device_register(bl_name,
			dm->adev->ddev->dev,
			dm,
			&amdgpu_dm_backlight_ops,
			&props);

	if (IS_ERR(dm->backlight_dev))
		DRM_ERROR("DM: Backlight registration failed!\n");
	else
		DRM_DEBUG_DRIVER("DM: Registered Backlight device: %s\n", bl_name);
}

#endif

static int initialize_plane(struct amdgpu_display_manager *dm,
			    struct amdgpu_mode_info *mode_info, int plane_id,
			    enum drm_plane_type plane_type,
			    const struct dc_plane_cap *plane_cap)
{
	struct drm_plane *plane;
	unsigned long possible_crtcs;
	int ret = 0;

	plane = kzalloc(sizeof(struct drm_plane), GFP_KERNEL);
	if (!plane) {
		DRM_ERROR("KMS: Failed to allocate plane\n");
		return -ENOMEM;
	}
	plane->type = plane_type;

	/*
	 * HACK: IGT tests expect that the primary plane for a CRTC
	 * can only have one possible CRTC. Only expose support for
	 * any CRTC if they're not going to be used as a primary plane
	 * for a CRTC - like overlay or underlay planes.
	 */
	possible_crtcs = 1 << plane_id;
	if (plane_id >= dm->dc->caps.max_streams)
		possible_crtcs = 0xff;

	ret = amdgpu_dm_plane_init(dm, plane, possible_crtcs, plane_cap);

	if (ret) {
		DRM_ERROR("KMS: Failed to initialize plane\n");
		kfree(plane);
		return ret;
	}

	if (mode_info)
		mode_info->planes[plane_id] = plane;

	return ret;
}


static void register_backlight_device(struct amdgpu_display_manager *dm,
				      struct dc_link *link)
{
#if defined(CONFIG_BACKLIGHT_CLASS_DEVICE) ||\
	defined(CONFIG_BACKLIGHT_CLASS_DEVICE_MODULE)

	if ((link->connector_signal & (SIGNAL_TYPE_EDP | SIGNAL_TYPE_LVDS)) &&
	    link->type != dc_connection_none) {
		/*
		 * Event if registration failed, we should continue with
		 * DM initialization because not having a backlight control
		 * is better then a black screen.
		 */
		amdgpu_dm_register_backlight_device(dm);

		if (dm->backlight_dev)
			dm->backlight_link = link;
	}
#endif
}


/*
 * In this architecture, the association
 * connector -> encoder -> crtc
 * id not really requried. The crtc and connector will hold the
 * display_index as an abstraction to use with DAL component
 *
 * Returns 0 on success
 */
static int amdgpu_dm_initialize_drm_device(struct amdgpu_device *adev)
{
	struct amdgpu_display_manager *dm = &adev->dm;
	int32_t i;
	struct amdgpu_dm_connector *aconnector = NULL;
	struct amdgpu_encoder *aencoder = NULL;
	struct amdgpu_mode_info *mode_info = &adev->mode_info;
	uint32_t link_cnt;
	int32_t primary_planes;
	enum dc_connection_type new_connection_type = dc_connection_none;
	const struct dc_plane_cap *plane;

	link_cnt = dm->dc->caps.max_links;
	if (amdgpu_dm_mode_config_init(dm->adev)) {
		DRM_ERROR("DM: Failed to initialize mode config\n");
		return -EINVAL;
	}

	/* There is one primary plane per CRTC */
	primary_planes = dm->dc->caps.max_streams;
	ASSERT(primary_planes <= AMDGPU_MAX_PLANES);

	/*
	 * Initialize primary planes, implicit planes for legacy IOCTLS.
	 * Order is reversed to match iteration order in atomic check.
	 */
	for (i = (primary_planes - 1); i >= 0; i--) {
		plane = &dm->dc->caps.planes[i];

		if (initialize_plane(dm, mode_info, i,
				     DRM_PLANE_TYPE_PRIMARY, plane)) {
			DRM_ERROR("KMS: Failed to initialize primary plane\n");
			goto fail;
		}
	}

	/*
	 * Initialize overlay planes, index starting after primary planes.
	 * These planes have a higher DRM index than the primary planes since
	 * they should be considered as having a higher z-order.
	 * Order is reversed to match iteration order in atomic check.
	 *
	 * Only support DCN for now, and only expose one so we don't encourage
	 * userspace to use up all the pipes.
	 */
	for (i = 0; i < dm->dc->caps.max_planes; ++i) {
		struct dc_plane_cap *plane = &dm->dc->caps.planes[i];

		if (plane->type != DC_PLANE_TYPE_DCN_UNIVERSAL)
			continue;

		if (!plane->blends_with_above || !plane->blends_with_below)
			continue;

		if (!plane->pixel_format_support.argb8888)
			continue;

		if (initialize_plane(dm, NULL, primary_planes + i,
				     DRM_PLANE_TYPE_OVERLAY, plane)) {
			DRM_ERROR("KMS: Failed to initialize overlay plane\n");
			goto fail;
		}

		/* Only create one overlay plane. */
		break;
	}

	for (i = 0; i < dm->dc->caps.max_streams; i++)
		if (amdgpu_dm_crtc_init(dm, mode_info->planes[i], i)) {
			DRM_ERROR("KMS: Failed to initialize crtc\n");
			goto fail;
		}

	dm->display_indexes_num = dm->dc->caps.max_streams;

	/* loops over all connectors on the board */
	for (i = 0; i < link_cnt; i++) {
		struct dc_link *link = NULL;

		if (i > AMDGPU_DM_MAX_DISPLAY_INDEX) {
			DRM_ERROR(
				"KMS: Cannot support more than %d display indexes\n",
					AMDGPU_DM_MAX_DISPLAY_INDEX);
			continue;
		}

		aconnector = kzalloc(sizeof(*aconnector), GFP_KERNEL);
		if (!aconnector)
			goto fail;

		aencoder = kzalloc(sizeof(*aencoder), GFP_KERNEL);
		if (!aencoder)
			goto fail;

		if (amdgpu_dm_encoder_init(dm->ddev, aencoder, i)) {
			DRM_ERROR("KMS: Failed to initialize encoder\n");
			goto fail;
		}

		if (amdgpu_dm_connector_init(dm, aconnector, i, aencoder)) {
			DRM_ERROR("KMS: Failed to initialize connector\n");
			goto fail;
		}

		link = dc_get_link_at_index(dm->dc, i);

		if (!dc_link_detect_sink(link, &new_connection_type))
			DRM_ERROR("KMS: Failed to detect connector\n");

		if (aconnector->base.force && new_connection_type == dc_connection_none) {
			emulated_link_detect(link);
			amdgpu_dm_update_connector_after_detect(aconnector);

		} else if (dc_link_detect(link, DETECT_REASON_BOOT)) {
			amdgpu_dm_update_connector_after_detect(aconnector);
			register_backlight_device(dm, link);
			if (amdgpu_dc_feature_mask & DC_PSR_MASK)
				amdgpu_dm_set_psr_caps(link);
		}


	}

	/* Software is initialized. Now we can register interrupt handlers. */
	switch (adev->asic_type) {
	case CHIP_BONAIRE:
	case CHIP_HAWAII:
	case CHIP_KAVERI:
	case CHIP_KABINI:
	case CHIP_MULLINS:
	case CHIP_TONGA:
	case CHIP_FIJI:
	case CHIP_CARRIZO:
	case CHIP_STONEY:
	case CHIP_POLARIS11:
	case CHIP_POLARIS10:
	case CHIP_POLARIS12:
	case CHIP_VEGAM:
	case CHIP_VEGA10:
	case CHIP_VEGA12:
	case CHIP_VEGA20:
		if (dce110_register_irq_handlers(dm->adev)) {
			DRM_ERROR("DM: Failed to initialize IRQ\n");
			goto fail;
		}
		break;
#if defined(CONFIG_DRM_AMD_DC_DCN)
	case CHIP_RAVEN:
	case CHIP_NAVI12:
	case CHIP_NAVI10:
	case CHIP_NAVI14:
	case CHIP_RENOIR:
		if (dcn10_register_irq_handlers(dm->adev)) {
			DRM_ERROR("DM: Failed to initialize IRQ\n");
			goto fail;
		}
		break;
#endif
	default:
		DRM_ERROR("Unsupported ASIC type: 0x%X\n", adev->asic_type);
		goto fail;
	}

	/* No userspace support. */
	dm->dc->debug.disable_tri_buf = true;

	return 0;
fail:
	kfree(aencoder);
	kfree(aconnector);

	return -EINVAL;
}

static void amdgpu_dm_destroy_drm_device(struct amdgpu_display_manager *dm)
{
	drm_mode_config_cleanup(dm->ddev);
	drm_atomic_private_obj_fini(&dm->atomic_obj);
	return;
}

/******************************************************************************
 * amdgpu_display_funcs functions
 *****************************************************************************/

/*
 * dm_bandwidth_update - program display watermarks
 *
 * @adev: amdgpu_device pointer
 *
 * Calculate and program the display watermarks and line buffer allocation.
 */
static void dm_bandwidth_update(struct amdgpu_device *adev)
{
	/* TODO: implement later */
}

static const struct amdgpu_display_funcs dm_display_funcs = {
	.bandwidth_update = dm_bandwidth_update, /* called unconditionally */
	.vblank_get_counter = dm_vblank_get_counter,/* called unconditionally */
	.backlight_set_level = NULL, /* never called for DC */
	.backlight_get_level = NULL, /* never called for DC */
	.hpd_sense = NULL,/* called unconditionally */
	.hpd_set_polarity = NULL, /* called unconditionally */
	.hpd_get_gpio_reg = NULL, /* VBIOS parsing. DAL does it. */
	.page_flip_get_scanoutpos =
		dm_crtc_get_scanoutpos,/* called unconditionally */
	.add_encoder = NULL, /* VBIOS parsing. DAL does it. */
	.add_connector = NULL, /* VBIOS parsing. DAL does it. */
};

#if defined(CONFIG_DEBUG_KERNEL_DC)

static ssize_t s3_debug_store(struct device *device,
			      struct device_attribute *attr,
			      const char *buf,
			      size_t count)
{
	int ret;
	int s3_state;
	struct drm_device *drm_dev = dev_get_drvdata(device);
	struct amdgpu_device *adev = drm_dev->dev_private;

	ret = kstrtoint(buf, 0, &s3_state);

	if (ret == 0) {
		if (s3_state) {
			dm_resume(adev);
			drm_kms_helper_hotplug_event(adev->ddev);
		} else
			dm_suspend(adev);
	}

	return ret == 0 ? count : 0;
}

DEVICE_ATTR_WO(s3_debug);

#endif

static int dm_early_init(void *handle)
{
	struct amdgpu_device *adev = (struct amdgpu_device *)handle;

	switch (adev->asic_type) {
	case CHIP_BONAIRE:
	case CHIP_HAWAII:
		adev->mode_info.num_crtc = 6;
		adev->mode_info.num_hpd = 6;
		adev->mode_info.num_dig = 6;
		break;
	case CHIP_KAVERI:
		adev->mode_info.num_crtc = 4;
		adev->mode_info.num_hpd = 6;
		adev->mode_info.num_dig = 7;
		break;
	case CHIP_KABINI:
	case CHIP_MULLINS:
		adev->mode_info.num_crtc = 2;
		adev->mode_info.num_hpd = 6;
		adev->mode_info.num_dig = 6;
		break;
	case CHIP_FIJI:
	case CHIP_TONGA:
		adev->mode_info.num_crtc = 6;
		adev->mode_info.num_hpd = 6;
		adev->mode_info.num_dig = 7;
		break;
	case CHIP_CARRIZO:
		adev->mode_info.num_crtc = 3;
		adev->mode_info.num_hpd = 6;
		adev->mode_info.num_dig = 9;
		break;
	case CHIP_STONEY:
		adev->mode_info.num_crtc = 2;
		adev->mode_info.num_hpd = 6;
		adev->mode_info.num_dig = 9;
		break;
	case CHIP_POLARIS11:
	case CHIP_POLARIS12:
		adev->mode_info.num_crtc = 5;
		adev->mode_info.num_hpd = 5;
		adev->mode_info.num_dig = 5;
		break;
	case CHIP_POLARIS10:
	case CHIP_VEGAM:
		adev->mode_info.num_crtc = 6;
		adev->mode_info.num_hpd = 6;
		adev->mode_info.num_dig = 6;
		break;
	case CHIP_VEGA10:
	case CHIP_VEGA12:
	case CHIP_VEGA20:
		adev->mode_info.num_crtc = 6;
		adev->mode_info.num_hpd = 6;
		adev->mode_info.num_dig = 6;
		break;
#if defined(CONFIG_DRM_AMD_DC_DCN)
	case CHIP_RAVEN:
		adev->mode_info.num_crtc = 4;
		adev->mode_info.num_hpd = 4;
		adev->mode_info.num_dig = 4;
		break;
#endif
	case CHIP_NAVI10:
	case CHIP_NAVI12:
		adev->mode_info.num_crtc = 6;
		adev->mode_info.num_hpd = 6;
		adev->mode_info.num_dig = 6;
		break;
	case CHIP_NAVI14:
		adev->mode_info.num_crtc = 5;
		adev->mode_info.num_hpd = 5;
		adev->mode_info.num_dig = 5;
		break;
	case CHIP_RENOIR:
		adev->mode_info.num_crtc = 4;
		adev->mode_info.num_hpd = 4;
		adev->mode_info.num_dig = 4;
		break;
	default:
		DRM_ERROR("Unsupported ASIC type: 0x%X\n", adev->asic_type);
		return -EINVAL;
	}

	amdgpu_dm_set_irq_funcs(adev);

	if (adev->mode_info.funcs == NULL)
		adev->mode_info.funcs = &dm_display_funcs;

	/*
	 * Note: Do NOT change adev->audio_endpt_rreg and
	 * adev->audio_endpt_wreg because they are initialised in
	 * amdgpu_device_init()
	 */
#if defined(CONFIG_DEBUG_KERNEL_DC)
	device_create_file(
		adev->ddev->dev,
		&dev_attr_s3_debug);
#endif

	return 0;
}

static bool modeset_required(struct drm_crtc_state *crtc_state,
			     struct dc_stream_state *new_stream,
			     struct dc_stream_state *old_stream)
{
	if (!drm_atomic_crtc_needs_modeset(crtc_state))
		return false;

	if (!crtc_state->enable)
		return false;

	return crtc_state->active;
}

static bool modereset_required(struct drm_crtc_state *crtc_state)
{
	if (!drm_atomic_crtc_needs_modeset(crtc_state))
		return false;

	return !crtc_state->enable || !crtc_state->active;
}

static void amdgpu_dm_encoder_destroy(struct drm_encoder *encoder)
{
	drm_encoder_cleanup(encoder);
	kfree(encoder);
}

static const struct drm_encoder_funcs amdgpu_dm_encoder_funcs = {
	.destroy = amdgpu_dm_encoder_destroy,
};


static int fill_dc_scaling_info(const struct drm_plane_state *state,
				struct dc_scaling_info *scaling_info)
{
	int scale_w, scale_h;

	memset(scaling_info, 0, sizeof(*scaling_info));

	/* Source is fixed 16.16 but we ignore mantissa for now... */
	scaling_info->src_rect.x = state->src_x >> 16;
	scaling_info->src_rect.y = state->src_y >> 16;

	scaling_info->src_rect.width = state->src_w >> 16;
	if (scaling_info->src_rect.width == 0)
		return -EINVAL;

	scaling_info->src_rect.height = state->src_h >> 16;
	if (scaling_info->src_rect.height == 0)
		return -EINVAL;

	scaling_info->dst_rect.x = state->crtc_x;
	scaling_info->dst_rect.y = state->crtc_y;

	if (state->crtc_w == 0)
		return -EINVAL;

	scaling_info->dst_rect.width = state->crtc_w;

	if (state->crtc_h == 0)
		return -EINVAL;

	scaling_info->dst_rect.height = state->crtc_h;

	/* DRM doesn't specify clipping on destination output. */
	scaling_info->clip_rect = scaling_info->dst_rect;

	/* TODO: Validate scaling per-format with DC plane caps */
	scale_w = scaling_info->dst_rect.width * 1000 /
		  scaling_info->src_rect.width;

	if (scale_w < 250 || scale_w > 16000)
		return -EINVAL;

	scale_h = scaling_info->dst_rect.height * 1000 /
		  scaling_info->src_rect.height;

	if (scale_h < 250 || scale_h > 16000)
		return -EINVAL;

	/*
	 * The "scaling_quality" can be ignored for now, quality = 0 has DC
	 * assume reasonable defaults based on the format.
	 */

	return 0;
}

static int get_fb_info(const struct amdgpu_framebuffer *amdgpu_fb,
		       uint64_t *tiling_flags, bool *tmz_surface)
{
	struct amdgpu_bo *rbo = gem_to_amdgpu_bo(amdgpu_fb->base.obj[0]);
	int r = amdgpu_bo_reserve(rbo, false);

	if (unlikely(r)) {
		/* Don't show error message when returning -ERESTARTSYS */
		if (r != -ERESTARTSYS)
			DRM_ERROR("Unable to reserve buffer: %d\n", r);
		return r;
	}

	if (tiling_flags)
		amdgpu_bo_get_tiling_flags(rbo, tiling_flags);

	if (tmz_surface)
		*tmz_surface = amdgpu_bo_encrypted(rbo);

	amdgpu_bo_unreserve(rbo);

	return r;
}

static inline uint64_t get_dcc_address(uint64_t address, uint64_t tiling_flags)
{
	uint32_t offset = AMDGPU_TILING_GET(tiling_flags, DCC_OFFSET_256B);

	return offset ? (address + offset * 256) : 0;
}

static int
fill_plane_dcc_attributes(struct amdgpu_device *adev,
			  const struct amdgpu_framebuffer *afb,
			  const enum surface_pixel_format format,
			  const enum dc_rotation_angle rotation,
			  const struct plane_size *plane_size,
			  const union dc_tiling_info *tiling_info,
			  const uint64_t info,
			  struct dc_plane_dcc_param *dcc,
			  struct dc_plane_address *address,
			  bool force_disable_dcc)
{
	struct dc *dc = adev->dm.dc;
	struct dc_dcc_surface_param input;
	struct dc_surface_dcc_cap output;
	uint32_t offset = AMDGPU_TILING_GET(info, DCC_OFFSET_256B);
	uint32_t i64b = AMDGPU_TILING_GET(info, DCC_INDEPENDENT_64B) != 0;
	uint64_t dcc_address;

	memset(&input, 0, sizeof(input));
	memset(&output, 0, sizeof(output));

	if (force_disable_dcc)
		return 0;

	if (!offset)
		return 0;

	if (format >= SURFACE_PIXEL_FORMAT_VIDEO_BEGIN)
		return 0;

	if (!dc->cap_funcs.get_dcc_compression_cap)
		return -EINVAL;

	input.format = format;
	input.surface_size.width = plane_size->surface_size.width;
	input.surface_size.height = plane_size->surface_size.height;
	input.swizzle_mode = tiling_info->gfx9.swizzle;

	if (rotation == ROTATION_ANGLE_0 || rotation == ROTATION_ANGLE_180)
		input.scan = SCAN_DIRECTION_HORIZONTAL;
	else if (rotation == ROTATION_ANGLE_90 || rotation == ROTATION_ANGLE_270)
		input.scan = SCAN_DIRECTION_VERTICAL;

	if (!dc->cap_funcs.get_dcc_compression_cap(dc, &input, &output))
		return -EINVAL;

	if (!output.capable)
		return -EINVAL;

	if (i64b == 0 && output.grph.rgb.independent_64b_blks != 0)
		return -EINVAL;

	dcc->enable = 1;
	dcc->meta_pitch =
		AMDGPU_TILING_GET(info, DCC_PITCH_MAX) + 1;
	dcc->independent_64b_blks = i64b;

	dcc_address = get_dcc_address(afb->address, info);
	address->grph.meta_addr.low_part = lower_32_bits(dcc_address);
	address->grph.meta_addr.high_part = upper_32_bits(dcc_address);

	return 0;
}

static int
fill_plane_buffer_attributes(struct amdgpu_device *adev,
			     const struct amdgpu_framebuffer *afb,
			     const enum surface_pixel_format format,
			     const enum dc_rotation_angle rotation,
			     const uint64_t tiling_flags,
			     union dc_tiling_info *tiling_info,
			     struct plane_size *plane_size,
			     struct dc_plane_dcc_param *dcc,
			     struct dc_plane_address *address,
			     bool tmz_surface,
			     bool force_disable_dcc)
{
	const struct drm_framebuffer *fb = &afb->base;
	int ret;

	memset(tiling_info, 0, sizeof(*tiling_info));
	memset(plane_size, 0, sizeof(*plane_size));
	memset(dcc, 0, sizeof(*dcc));
	memset(address, 0, sizeof(*address));

	address->tmz_surface = tmz_surface;

	if (format < SURFACE_PIXEL_FORMAT_VIDEO_BEGIN) {
		plane_size->surface_size.x = 0;
		plane_size->surface_size.y = 0;
		plane_size->surface_size.width = fb->width;
		plane_size->surface_size.height = fb->height;
		plane_size->surface_pitch =
			fb->pitches[0] / fb->format->cpp[0];

		address->type = PLN_ADDR_TYPE_GRAPHICS;
		address->grph.addr.low_part = lower_32_bits(afb->address);
		address->grph.addr.high_part = upper_32_bits(afb->address);
	} else if (format < SURFACE_PIXEL_FORMAT_INVALID) {
		uint64_t chroma_addr = afb->address + fb->offsets[1];

		plane_size->surface_size.x = 0;
		plane_size->surface_size.y = 0;
		plane_size->surface_size.width = fb->width;
		plane_size->surface_size.height = fb->height;
		plane_size->surface_pitch =
			fb->pitches[0] / fb->format->cpp[0];

		plane_size->chroma_size.x = 0;
		plane_size->chroma_size.y = 0;
		/* TODO: set these based on surface format */
		plane_size->chroma_size.width = fb->width / 2;
		plane_size->chroma_size.height = fb->height / 2;

		plane_size->chroma_pitch =
			fb->pitches[1] / fb->format->cpp[1];

		address->type = PLN_ADDR_TYPE_VIDEO_PROGRESSIVE;
		address->video_progressive.luma_addr.low_part =
			lower_32_bits(afb->address);
		address->video_progressive.luma_addr.high_part =
			upper_32_bits(afb->address);
		address->video_progressive.chroma_addr.low_part =
			lower_32_bits(chroma_addr);
		address->video_progressive.chroma_addr.high_part =
			upper_32_bits(chroma_addr);
	}

	/* Fill GFX8 params */
	if (AMDGPU_TILING_GET(tiling_flags, ARRAY_MODE) == DC_ARRAY_2D_TILED_THIN1) {
		unsigned int bankw, bankh, mtaspect, tile_split, num_banks;

		bankw = AMDGPU_TILING_GET(tiling_flags, BANK_WIDTH);
		bankh = AMDGPU_TILING_GET(tiling_flags, BANK_HEIGHT);
		mtaspect = AMDGPU_TILING_GET(tiling_flags, MACRO_TILE_ASPECT);
		tile_split = AMDGPU_TILING_GET(tiling_flags, TILE_SPLIT);
		num_banks = AMDGPU_TILING_GET(tiling_flags, NUM_BANKS);

		/* XXX fix me for VI */
		tiling_info->gfx8.num_banks = num_banks;
		tiling_info->gfx8.array_mode =
				DC_ARRAY_2D_TILED_THIN1;
		tiling_info->gfx8.tile_split = tile_split;
		tiling_info->gfx8.bank_width = bankw;
		tiling_info->gfx8.bank_height = bankh;
		tiling_info->gfx8.tile_aspect = mtaspect;
		tiling_info->gfx8.tile_mode =
				DC_ADDR_SURF_MICRO_TILING_DISPLAY;
	} else if (AMDGPU_TILING_GET(tiling_flags, ARRAY_MODE)
			== DC_ARRAY_1D_TILED_THIN1) {
		tiling_info->gfx8.array_mode = DC_ARRAY_1D_TILED_THIN1;
	}

	tiling_info->gfx8.pipe_config =
			AMDGPU_TILING_GET(tiling_flags, PIPE_CONFIG);

	if (adev->asic_type == CHIP_VEGA10 ||
	    adev->asic_type == CHIP_VEGA12 ||
	    adev->asic_type == CHIP_VEGA20 ||
	    adev->asic_type == CHIP_NAVI10 ||
	    adev->asic_type == CHIP_NAVI14 ||
	    adev->asic_type == CHIP_NAVI12 ||
	    adev->asic_type == CHIP_RENOIR ||
	    adev->asic_type == CHIP_RAVEN) {
		/* Fill GFX9 params */
		tiling_info->gfx9.num_pipes =
			adev->gfx.config.gb_addr_config_fields.num_pipes;
		tiling_info->gfx9.num_banks =
			adev->gfx.config.gb_addr_config_fields.num_banks;
		tiling_info->gfx9.pipe_interleave =
			adev->gfx.config.gb_addr_config_fields.pipe_interleave_size;
		tiling_info->gfx9.num_shader_engines =
			adev->gfx.config.gb_addr_config_fields.num_se;
		tiling_info->gfx9.max_compressed_frags =
			adev->gfx.config.gb_addr_config_fields.max_compress_frags;
		tiling_info->gfx9.num_rb_per_se =
			adev->gfx.config.gb_addr_config_fields.num_rb_per_se;
		tiling_info->gfx9.swizzle =
			AMDGPU_TILING_GET(tiling_flags, SWIZZLE_MODE);
		tiling_info->gfx9.shaderEnable = 1;

		ret = fill_plane_dcc_attributes(adev, afb, format, rotation,
						plane_size, tiling_info,
						tiling_flags, dcc, address,
						force_disable_dcc);
		if (ret)
			return ret;
	}

	return 0;
}

static void
fill_blending_from_plane_state(const struct drm_plane_state *plane_state,
			       bool *per_pixel_alpha, bool *global_alpha,
			       int *global_alpha_value)
{
	*per_pixel_alpha = false;
	*global_alpha = false;
	*global_alpha_value = 0xff;

	if (plane_state->plane->type != DRM_PLANE_TYPE_OVERLAY)
		return;

	if (plane_state->pixel_blend_mode == DRM_MODE_BLEND_PREMULTI) {
		static const uint32_t alpha_formats[] = {
			DRM_FORMAT_ARGB8888,
			DRM_FORMAT_RGBA8888,
			DRM_FORMAT_ABGR8888,
		};
		uint32_t format = plane_state->fb->format->format;
		unsigned int i;

		for (i = 0; i < ARRAY_SIZE(alpha_formats); ++i) {
			if (format == alpha_formats[i]) {
				*per_pixel_alpha = true;
				break;
			}
		}
	}

	if (plane_state->alpha < 0xffff) {
		*global_alpha = true;
		*global_alpha_value = plane_state->alpha >> 8;
	}
}

static int
fill_plane_color_attributes(const struct drm_plane_state *plane_state,
			    const enum surface_pixel_format format,
			    enum dc_color_space *color_space)
{
	bool full_range;

	*color_space = COLOR_SPACE_SRGB;

	/* DRM color properties only affect non-RGB formats. */
	if (format < SURFACE_PIXEL_FORMAT_VIDEO_BEGIN)
		return 0;

	full_range = (plane_state->color_range == DRM_COLOR_YCBCR_FULL_RANGE);

	switch (plane_state->color_encoding) {
	case DRM_COLOR_YCBCR_BT601:
		if (full_range)
			*color_space = COLOR_SPACE_YCBCR601;
		else
			*color_space = COLOR_SPACE_YCBCR601_LIMITED;
		break;

	case DRM_COLOR_YCBCR_BT709:
		if (full_range)
			*color_space = COLOR_SPACE_YCBCR709;
		else
			*color_space = COLOR_SPACE_YCBCR709_LIMITED;
		break;

	case DRM_COLOR_YCBCR_BT2020:
		if (full_range)
			*color_space = COLOR_SPACE_2020_YCBCR;
		else
			return -EINVAL;
		break;

	default:
		return -EINVAL;
	}

	return 0;
}

static int
fill_dc_plane_info_and_addr(struct amdgpu_device *adev,
			    const struct drm_plane_state *plane_state,
			    const uint64_t tiling_flags,
			    struct dc_plane_info *plane_info,
			    struct dc_plane_address *address,
			    bool tmz_surface,
			    bool force_disable_dcc)
{
	const struct drm_framebuffer *fb = plane_state->fb;
	const struct amdgpu_framebuffer *afb =
		to_amdgpu_framebuffer(plane_state->fb);
	struct drm_format_name_buf format_name;
	int ret;

	memset(plane_info, 0, sizeof(*plane_info));

	switch (fb->format->format) {
	case DRM_FORMAT_C8:
		plane_info->format =
			SURFACE_PIXEL_FORMAT_GRPH_PALETA_256_COLORS;
		break;
	case DRM_FORMAT_RGB565:
		plane_info->format = SURFACE_PIXEL_FORMAT_GRPH_RGB565;
		break;
	case DRM_FORMAT_XRGB8888:
	case DRM_FORMAT_ARGB8888:
		plane_info->format = SURFACE_PIXEL_FORMAT_GRPH_ARGB8888;
		break;
	case DRM_FORMAT_XRGB2101010:
	case DRM_FORMAT_ARGB2101010:
		plane_info->format = SURFACE_PIXEL_FORMAT_GRPH_ARGB2101010;
		break;
	case DRM_FORMAT_XBGR2101010:
	case DRM_FORMAT_ABGR2101010:
		plane_info->format = SURFACE_PIXEL_FORMAT_GRPH_ABGR2101010;
		break;
	case DRM_FORMAT_XBGR8888:
	case DRM_FORMAT_ABGR8888:
		plane_info->format = SURFACE_PIXEL_FORMAT_GRPH_ABGR8888;
		break;
	case DRM_FORMAT_NV21:
		plane_info->format = SURFACE_PIXEL_FORMAT_VIDEO_420_YCbCr;
		break;
	case DRM_FORMAT_NV12:
		plane_info->format = SURFACE_PIXEL_FORMAT_VIDEO_420_YCrCb;
		break;
	case DRM_FORMAT_P010:
		plane_info->format = SURFACE_PIXEL_FORMAT_VIDEO_420_10bpc_YCrCb;
		break;
	case DRM_FORMAT_XRGB16161616F:
	case DRM_FORMAT_ARGB16161616F:
		plane_info->format = SURFACE_PIXEL_FORMAT_GRPH_ARGB16161616F;
		break;
	case DRM_FORMAT_XBGR16161616F:
	case DRM_FORMAT_ABGR16161616F:
		plane_info->format = SURFACE_PIXEL_FORMAT_GRPH_ABGR16161616F;
		break;
	default:
		DRM_ERROR(
			"Unsupported screen format %s\n",
			drm_get_format_name(fb->format->format, &format_name));
		return -EINVAL;
	}

	switch (plane_state->rotation & DRM_MODE_ROTATE_MASK) {
	case DRM_MODE_ROTATE_0:
		plane_info->rotation = ROTATION_ANGLE_0;
		break;
	case DRM_MODE_ROTATE_90:
		plane_info->rotation = ROTATION_ANGLE_90;
		break;
	case DRM_MODE_ROTATE_180:
		plane_info->rotation = ROTATION_ANGLE_180;
		break;
	case DRM_MODE_ROTATE_270:
		plane_info->rotation = ROTATION_ANGLE_270;
		break;
	default:
		plane_info->rotation = ROTATION_ANGLE_0;
		break;
	}

	plane_info->visible = true;
	plane_info->stereo_format = PLANE_STEREO_FORMAT_NONE;

	plane_info->layer_index = 0;

	ret = fill_plane_color_attributes(plane_state, plane_info->format,
					  &plane_info->color_space);
	if (ret)
		return ret;

	ret = fill_plane_buffer_attributes(adev, afb, plane_info->format,
					   plane_info->rotation, tiling_flags,
					   &plane_info->tiling_info,
					   &plane_info->plane_size,
					   &plane_info->dcc, address, tmz_surface,
					   force_disable_dcc);
	if (ret)
		return ret;

	fill_blending_from_plane_state(
		plane_state, &plane_info->per_pixel_alpha,
		&plane_info->global_alpha, &plane_info->global_alpha_value);

	return 0;
}

static int fill_dc_plane_attributes(struct amdgpu_device *adev,
				    struct dc_plane_state *dc_plane_state,
				    struct drm_plane_state *plane_state,
				    struct drm_crtc_state *crtc_state)
{
	struct dm_crtc_state *dm_crtc_state = to_dm_crtc_state(crtc_state);
	const struct amdgpu_framebuffer *amdgpu_fb =
		to_amdgpu_framebuffer(plane_state->fb);
	struct dc_scaling_info scaling_info;
	struct dc_plane_info plane_info;
	uint64_t tiling_flags;
	int ret;
	bool tmz_surface = false;
	bool force_disable_dcc = false;

	ret = fill_dc_scaling_info(plane_state, &scaling_info);
	if (ret)
		return ret;

	dc_plane_state->src_rect = scaling_info.src_rect;
	dc_plane_state->dst_rect = scaling_info.dst_rect;
	dc_plane_state->clip_rect = scaling_info.clip_rect;
	dc_plane_state->scaling_quality = scaling_info.scaling_quality;

	ret = get_fb_info(amdgpu_fb, &tiling_flags, &tmz_surface);
	if (ret)
		return ret;

	force_disable_dcc = adev->asic_type == CHIP_RAVEN && adev->in_suspend;
	ret = fill_dc_plane_info_and_addr(adev, plane_state, tiling_flags,
					  &plane_info,
					  &dc_plane_state->address,
					  tmz_surface,
					  force_disable_dcc);
	if (ret)
		return ret;

	dc_plane_state->format = plane_info.format;
	dc_plane_state->color_space = plane_info.color_space;
	dc_plane_state->format = plane_info.format;
	dc_plane_state->plane_size = plane_info.plane_size;
	dc_plane_state->rotation = plane_info.rotation;
	dc_plane_state->horizontal_mirror = plane_info.horizontal_mirror;
	dc_plane_state->stereo_format = plane_info.stereo_format;
	dc_plane_state->tiling_info = plane_info.tiling_info;
	dc_plane_state->visible = plane_info.visible;
	dc_plane_state->per_pixel_alpha = plane_info.per_pixel_alpha;
	dc_plane_state->global_alpha = plane_info.global_alpha;
	dc_plane_state->global_alpha_value = plane_info.global_alpha_value;
	dc_plane_state->dcc = plane_info.dcc;
	dc_plane_state->layer_index = plane_info.layer_index; // Always returns 0

	/*
	 * Always set input transfer function, since plane state is refreshed
	 * every time.
	 */
	ret = amdgpu_dm_update_plane_color_mgmt(dm_crtc_state, dc_plane_state);
	if (ret)
		return ret;

	return 0;
}

static void update_stream_scaling_settings(const struct drm_display_mode *mode,
					   const struct dm_connector_state *dm_state,
					   struct dc_stream_state *stream)
{
	enum amdgpu_rmx_type rmx_type;

	struct rect src = { 0 }; /* viewport in composition space*/
	struct rect dst = { 0 }; /* stream addressable area */

	/* no mode. nothing to be done */
	if (!mode)
		return;

	/* Full screen scaling by default */
	src.width = mode->hdisplay;
	src.height = mode->vdisplay;
	dst.width = stream->timing.h_addressable;
	dst.height = stream->timing.v_addressable;

	if (dm_state) {
		rmx_type = dm_state->scaling;
		if (rmx_type == RMX_ASPECT || rmx_type == RMX_OFF) {
			if (src.width * dst.height <
					src.height * dst.width) {
				/* height needs less upscaling/more downscaling */
				dst.width = src.width *
						dst.height / src.height;
			} else {
				/* width needs less upscaling/more downscaling */
				dst.height = src.height *
						dst.width / src.width;
			}
		} else if (rmx_type == RMX_CENTER) {
			dst = src;
		}

		dst.x = (stream->timing.h_addressable - dst.width) / 2;
		dst.y = (stream->timing.v_addressable - dst.height) / 2;

		if (dm_state->underscan_enable) {
			dst.x += dm_state->underscan_hborder / 2;
			dst.y += dm_state->underscan_vborder / 2;
			dst.width -= dm_state->underscan_hborder;
			dst.height -= dm_state->underscan_vborder;
		}
	}

	stream->src = src;
	stream->dst = dst;

	DRM_DEBUG_DRIVER("Destination Rectangle x:%d  y:%d  width:%d  height:%d\n",
			dst.x, dst.y, dst.width, dst.height);

}

static enum dc_color_depth
convert_color_depth_from_display_info(const struct drm_connector *connector,
				      bool is_y420, int requested_bpc)
{
	uint8_t bpc;

	if (is_y420) {
		bpc = 8;

		/* Cap display bpc based on HDMI 2.0 HF-VSDB */
		if (connector->display_info.hdmi.y420_dc_modes & DRM_EDID_YCBCR420_DC_48)
			bpc = 16;
		else if (connector->display_info.hdmi.y420_dc_modes & DRM_EDID_YCBCR420_DC_36)
			bpc = 12;
		else if (connector->display_info.hdmi.y420_dc_modes & DRM_EDID_YCBCR420_DC_30)
			bpc = 10;
	} else {
		bpc = (uint8_t)connector->display_info.bpc;
		/* Assume 8 bpc by default if no bpc is specified. */
		bpc = bpc ? bpc : 8;
	}

	if (requested_bpc > 0) {
		/*
		 * Cap display bpc based on the user requested value.
		 *
		 * The value for state->max_bpc may not correctly updated
		 * depending on when the connector gets added to the state
		 * or if this was called outside of atomic check, so it
		 * can't be used directly.
		 */
		bpc = min_t(u8, bpc, requested_bpc);

		/* Round down to the nearest even number. */
		bpc = bpc - (bpc & 1);
	}

	switch (bpc) {
	case 0:
		/*
		 * Temporary Work around, DRM doesn't parse color depth for
		 * EDID revision before 1.4
		 * TODO: Fix edid parsing
		 */
		return COLOR_DEPTH_888;
	case 6:
		return COLOR_DEPTH_666;
	case 8:
		return COLOR_DEPTH_888;
	case 10:
		return COLOR_DEPTH_101010;
	case 12:
		return COLOR_DEPTH_121212;
	case 14:
		return COLOR_DEPTH_141414;
	case 16:
		return COLOR_DEPTH_161616;
	default:
		return COLOR_DEPTH_UNDEFINED;
	}
}

static enum dc_aspect_ratio
get_aspect_ratio(const struct drm_display_mode *mode_in)
{
	/* 1-1 mapping, since both enums follow the HDMI spec. */
	return (enum dc_aspect_ratio) mode_in->picture_aspect_ratio;
}

static enum dc_color_space
get_output_color_space(const struct dc_crtc_timing *dc_crtc_timing)
{
	enum dc_color_space color_space = COLOR_SPACE_SRGB;

	switch (dc_crtc_timing->pixel_encoding)	{
	case PIXEL_ENCODING_YCBCR422:
	case PIXEL_ENCODING_YCBCR444:
	case PIXEL_ENCODING_YCBCR420:
	{
		/*
		 * 27030khz is the separation point between HDTV and SDTV
		 * according to HDMI spec, we use YCbCr709 and YCbCr601
		 * respectively
		 */
		if (dc_crtc_timing->pix_clk_100hz > 270300) {
			if (dc_crtc_timing->flags.Y_ONLY)
				color_space =
					COLOR_SPACE_YCBCR709_LIMITED;
			else
				color_space = COLOR_SPACE_YCBCR709;
		} else {
			if (dc_crtc_timing->flags.Y_ONLY)
				color_space =
					COLOR_SPACE_YCBCR601_LIMITED;
			else
				color_space = COLOR_SPACE_YCBCR601;
		}

	}
	break;
	case PIXEL_ENCODING_RGB:
		color_space = COLOR_SPACE_SRGB;
		break;

	default:
		WARN_ON(1);
		break;
	}

	return color_space;
}

static bool adjust_colour_depth_from_display_info(
	struct dc_crtc_timing *timing_out,
	const struct drm_display_info *info)
{
	enum dc_color_depth depth = timing_out->display_color_depth;
	int normalized_clk;
	do {
		normalized_clk = timing_out->pix_clk_100hz / 10;
		/* YCbCr 4:2:0 requires additional adjustment of 1/2 */
		if (timing_out->pixel_encoding == PIXEL_ENCODING_YCBCR420)
			normalized_clk /= 2;
		/* Adjusting pix clock following on HDMI spec based on colour depth */
		switch (depth) {
		case COLOR_DEPTH_888:
			break;
		case COLOR_DEPTH_101010:
			normalized_clk = (normalized_clk * 30) / 24;
			break;
		case COLOR_DEPTH_121212:
			normalized_clk = (normalized_clk * 36) / 24;
			break;
		case COLOR_DEPTH_161616:
			normalized_clk = (normalized_clk * 48) / 24;
			break;
		default:
			/* The above depths are the only ones valid for HDMI. */
			return false;
		}
		if (normalized_clk <= info->max_tmds_clock) {
			timing_out->display_color_depth = depth;
			return true;
		}
	} while (--depth > COLOR_DEPTH_666);
	return false;
}

static void fill_stream_properties_from_drm_display_mode(
	struct dc_stream_state *stream,
	const struct drm_display_mode *mode_in,
	const struct drm_connector *connector,
	const struct drm_connector_state *connector_state,
	const struct dc_stream_state *old_stream,
	int requested_bpc)
{
	struct dc_crtc_timing *timing_out = &stream->timing;
	const struct drm_display_info *info = &connector->display_info;
	struct amdgpu_dm_connector *aconnector = to_amdgpu_dm_connector(connector);
	struct hdmi_vendor_infoframe hv_frame;
	struct hdmi_avi_infoframe avi_frame;

	memset(&hv_frame, 0, sizeof(hv_frame));
	memset(&avi_frame, 0, sizeof(avi_frame));

	timing_out->h_border_left = 0;
	timing_out->h_border_right = 0;
	timing_out->v_border_top = 0;
	timing_out->v_border_bottom = 0;
	/* TODO: un-hardcode */
	if (drm_mode_is_420_only(info, mode_in)
			&& stream->signal == SIGNAL_TYPE_HDMI_TYPE_A)
		timing_out->pixel_encoding = PIXEL_ENCODING_YCBCR420;
	else if (drm_mode_is_420_also(info, mode_in)
			&& aconnector->force_yuv420_output)
		timing_out->pixel_encoding = PIXEL_ENCODING_YCBCR420;
	else if ((connector->display_info.color_formats & DRM_COLOR_FORMAT_YCRCB444)
			&& stream->signal == SIGNAL_TYPE_HDMI_TYPE_A)
		timing_out->pixel_encoding = PIXEL_ENCODING_YCBCR444;
	else
		timing_out->pixel_encoding = PIXEL_ENCODING_RGB;

	timing_out->timing_3d_format = TIMING_3D_FORMAT_NONE;
	timing_out->display_color_depth = convert_color_depth_from_display_info(
		connector,
		(timing_out->pixel_encoding == PIXEL_ENCODING_YCBCR420),
		requested_bpc);
	timing_out->scan_type = SCANNING_TYPE_NODATA;
	timing_out->hdmi_vic = 0;

	if(old_stream) {
		timing_out->vic = old_stream->timing.vic;
		timing_out->flags.HSYNC_POSITIVE_POLARITY = old_stream->timing.flags.HSYNC_POSITIVE_POLARITY;
		timing_out->flags.VSYNC_POSITIVE_POLARITY = old_stream->timing.flags.VSYNC_POSITIVE_POLARITY;
	} else {
		timing_out->vic = drm_match_cea_mode(mode_in);
		if (mode_in->flags & DRM_MODE_FLAG_PHSYNC)
			timing_out->flags.HSYNC_POSITIVE_POLARITY = 1;
		if (mode_in->flags & DRM_MODE_FLAG_PVSYNC)
			timing_out->flags.VSYNC_POSITIVE_POLARITY = 1;
	}

	if (stream->signal == SIGNAL_TYPE_HDMI_TYPE_A) {
		drm_hdmi_avi_infoframe_from_display_mode(&avi_frame, (struct drm_connector *)connector, mode_in);
		timing_out->vic = avi_frame.video_code;
		drm_hdmi_vendor_infoframe_from_display_mode(&hv_frame, (struct drm_connector *)connector, mode_in);
		timing_out->hdmi_vic = hv_frame.vic;
	}

	timing_out->h_addressable = mode_in->crtc_hdisplay;
	timing_out->h_total = mode_in->crtc_htotal;
	timing_out->h_sync_width =
		mode_in->crtc_hsync_end - mode_in->crtc_hsync_start;
	timing_out->h_front_porch =
		mode_in->crtc_hsync_start - mode_in->crtc_hdisplay;
	timing_out->v_total = mode_in->crtc_vtotal;
	timing_out->v_addressable = mode_in->crtc_vdisplay;
	timing_out->v_front_porch =
		mode_in->crtc_vsync_start - mode_in->crtc_vdisplay;
	timing_out->v_sync_width =
		mode_in->crtc_vsync_end - mode_in->crtc_vsync_start;
	timing_out->pix_clk_100hz = mode_in->crtc_clock * 10;
	timing_out->aspect_ratio = get_aspect_ratio(mode_in);

	stream->output_color_space = get_output_color_space(timing_out);

	stream->out_transfer_func->type = TF_TYPE_PREDEFINED;
	stream->out_transfer_func->tf = TRANSFER_FUNCTION_SRGB;
	if (stream->signal == SIGNAL_TYPE_HDMI_TYPE_A) {
		if (!adjust_colour_depth_from_display_info(timing_out, info) &&
		    drm_mode_is_420_also(info, mode_in) &&
		    timing_out->pixel_encoding != PIXEL_ENCODING_YCBCR420) {
			timing_out->pixel_encoding = PIXEL_ENCODING_YCBCR420;
			adjust_colour_depth_from_display_info(timing_out, info);
		}
	}
}

static void fill_audio_info(struct audio_info *audio_info,
			    const struct drm_connector *drm_connector,
			    const struct dc_sink *dc_sink)
{
	int i = 0;
	int cea_revision = 0;
	const struct dc_edid_caps *edid_caps = &dc_sink->edid_caps;

	audio_info->manufacture_id = edid_caps->manufacturer_id;
	audio_info->product_id = edid_caps->product_id;

	cea_revision = drm_connector->display_info.cea_rev;

	strscpy(audio_info->display_name,
		edid_caps->display_name,
		AUDIO_INFO_DISPLAY_NAME_SIZE_IN_CHARS);

	if (cea_revision >= 3) {
		audio_info->mode_count = edid_caps->audio_mode_count;

		for (i = 0; i < audio_info->mode_count; ++i) {
			audio_info->modes[i].format_code =
					(enum audio_format_code)
					(edid_caps->audio_modes[i].format_code);
			audio_info->modes[i].channel_count =
					edid_caps->audio_modes[i].channel_count;
			audio_info->modes[i].sample_rates.all =
					edid_caps->audio_modes[i].sample_rate;
			audio_info->modes[i].sample_size =
					edid_caps->audio_modes[i].sample_size;
		}
	}

	audio_info->flags.all = edid_caps->speaker_flags;

	/* TODO: We only check for the progressive mode, check for interlace mode too */
	if (drm_connector->latency_present[0]) {
		audio_info->video_latency = drm_connector->video_latency[0];
		audio_info->audio_latency = drm_connector->audio_latency[0];
	}

	/* TODO: For DP, video and audio latency should be calculated from DPCD caps */

}

static void
copy_crtc_timing_for_drm_display_mode(const struct drm_display_mode *src_mode,
				      struct drm_display_mode *dst_mode)
{
	dst_mode->crtc_hdisplay = src_mode->crtc_hdisplay;
	dst_mode->crtc_vdisplay = src_mode->crtc_vdisplay;
	dst_mode->crtc_clock = src_mode->crtc_clock;
	dst_mode->crtc_hblank_start = src_mode->crtc_hblank_start;
	dst_mode->crtc_hblank_end = src_mode->crtc_hblank_end;
	dst_mode->crtc_hsync_start =  src_mode->crtc_hsync_start;
	dst_mode->crtc_hsync_end = src_mode->crtc_hsync_end;
	dst_mode->crtc_htotal = src_mode->crtc_htotal;
	dst_mode->crtc_hskew = src_mode->crtc_hskew;
	dst_mode->crtc_vblank_start = src_mode->crtc_vblank_start;
	dst_mode->crtc_vblank_end = src_mode->crtc_vblank_end;
	dst_mode->crtc_vsync_start = src_mode->crtc_vsync_start;
	dst_mode->crtc_vsync_end = src_mode->crtc_vsync_end;
	dst_mode->crtc_vtotal = src_mode->crtc_vtotal;
}

static void
decide_crtc_timing_for_drm_display_mode(struct drm_display_mode *drm_mode,
					const struct drm_display_mode *native_mode,
					bool scale_enabled)
{
	if (scale_enabled) {
		copy_crtc_timing_for_drm_display_mode(native_mode, drm_mode);
	} else if (native_mode->clock == drm_mode->clock &&
			native_mode->htotal == drm_mode->htotal &&
			native_mode->vtotal == drm_mode->vtotal) {
		copy_crtc_timing_for_drm_display_mode(native_mode, drm_mode);
	} else {
		/* no scaling nor amdgpu inserted, no need to patch */
	}
}

static struct dc_sink *
create_fake_sink(struct amdgpu_dm_connector *aconnector)
{
	struct dc_sink_init_data sink_init_data = { 0 };
	struct dc_sink *sink = NULL;
	sink_init_data.link = aconnector->dc_link;
	sink_init_data.sink_signal = aconnector->dc_link->connector_signal;

	sink = dc_sink_create(&sink_init_data);
	if (!sink) {
		DRM_ERROR("Failed to create sink!\n");
		return NULL;
	}
	sink->sink_signal = SIGNAL_TYPE_VIRTUAL;

	return sink;
}

static void set_multisync_trigger_params(
		struct dc_stream_state *stream)
{
	if (stream->triggered_crtc_reset.enabled) {
		stream->triggered_crtc_reset.event = CRTC_EVENT_VSYNC_RISING;
		stream->triggered_crtc_reset.delay = TRIGGER_DELAY_NEXT_LINE;
	}
}

static void set_master_stream(struct dc_stream_state *stream_set[],
			      int stream_count)
{
	int j, highest_rfr = 0, master_stream = 0;

	for (j = 0;  j < stream_count; j++) {
		if (stream_set[j] && stream_set[j]->triggered_crtc_reset.enabled) {
			int refresh_rate = 0;

			refresh_rate = (stream_set[j]->timing.pix_clk_100hz*100)/
				(stream_set[j]->timing.h_total*stream_set[j]->timing.v_total);
			if (refresh_rate > highest_rfr) {
				highest_rfr = refresh_rate;
				master_stream = j;
			}
		}
	}
	for (j = 0;  j < stream_count; j++) {
		if (stream_set[j])
			stream_set[j]->triggered_crtc_reset.event_source = stream_set[master_stream];
	}
}

static void dm_enable_per_frame_crtc_master_sync(struct dc_state *context)
{
	int i = 0;

	if (context->stream_count < 2)
		return;
	for (i = 0; i < context->stream_count ; i++) {
		if (!context->streams[i])
			continue;
		/*
		 * TODO: add a function to read AMD VSDB bits and set
		 * crtc_sync_master.multi_sync_enabled flag
		 * For now it's set to false
		 */
		set_multisync_trigger_params(context->streams[i]);
	}
	set_master_stream(context->streams, context->stream_count);
}

static struct dc_stream_state *
create_stream_for_sink(struct amdgpu_dm_connector *aconnector,
		       const struct drm_display_mode *drm_mode,
		       const struct dm_connector_state *dm_state,
		       const struct dc_stream_state *old_stream,
		       int requested_bpc)
{
	struct drm_display_mode *preferred_mode = NULL;
	struct drm_connector *drm_connector;
	const struct drm_connector_state *con_state =
		dm_state ? &dm_state->base : NULL;
	struct dc_stream_state *stream = NULL;
	struct drm_display_mode mode = *drm_mode;
	bool native_mode_found = false;
	bool scale = dm_state ? (dm_state->scaling != RMX_OFF) : false;
	int mode_refresh;
	int preferred_refresh = 0;
#if defined(CONFIG_DRM_AMD_DC_DCN)
	struct dsc_dec_dpcd_caps dsc_caps;
#endif
	uint32_t link_bandwidth_kbps;

	struct dc_sink *sink = NULL;
	if (aconnector == NULL) {
		DRM_ERROR("aconnector is NULL!\n");
		return stream;
	}

	drm_connector = &aconnector->base;

	if (!aconnector->dc_sink) {
		sink = create_fake_sink(aconnector);
		if (!sink)
			return stream;
	} else {
		sink = aconnector->dc_sink;
		dc_sink_retain(sink);
	}

	stream = dc_create_stream_for_sink(sink);

	if (stream == NULL) {
		DRM_ERROR("Failed to create stream for sink!\n");
		goto finish;
	}

	stream->dm_stream_context = aconnector;

	stream->timing.flags.LTE_340MCSC_SCRAMBLE =
		drm_connector->display_info.hdmi.scdc.scrambling.low_rates;

	list_for_each_entry(preferred_mode, &aconnector->base.modes, head) {
		/* Search for preferred mode */
		if (preferred_mode->type & DRM_MODE_TYPE_PREFERRED) {
			native_mode_found = true;
			break;
		}
	}
	if (!native_mode_found)
		preferred_mode = list_first_entry_or_null(
				&aconnector->base.modes,
				struct drm_display_mode,
				head);

	mode_refresh = drm_mode_vrefresh(&mode);

	if (preferred_mode == NULL) {
		/*
		 * This may not be an error, the use case is when we have no
		 * usermode calls to reset and set mode upon hotplug. In this
		 * case, we call set mode ourselves to restore the previous mode
		 * and the modelist may not be filled in in time.
		 */
		DRM_DEBUG_DRIVER("No preferred mode found\n");
	} else {
		decide_crtc_timing_for_drm_display_mode(
				&mode, preferred_mode,
				dm_state ? (dm_state->scaling != RMX_OFF) : false);
		preferred_refresh = drm_mode_vrefresh(preferred_mode);
	}

	if (!dm_state)
		drm_mode_set_crtcinfo(&mode, 0);

	/*
	* If scaling is enabled and refresh rate didn't change
	* we copy the vic and polarities of the old timings
	*/
	if (!scale || mode_refresh != preferred_refresh)
		fill_stream_properties_from_drm_display_mode(stream,
			&mode, &aconnector->base, con_state, NULL, requested_bpc);
	else
		fill_stream_properties_from_drm_display_mode(stream,
			&mode, &aconnector->base, con_state, old_stream, requested_bpc);

	stream->timing.flags.DSC = 0;

	if (aconnector->dc_link && sink->sink_signal == SIGNAL_TYPE_DISPLAY_PORT) {
#if defined(CONFIG_DRM_AMD_DC_DCN)
		dc_dsc_parse_dsc_dpcd(aconnector->dc_link->ctx->dc,
				      aconnector->dc_link->dpcd_caps.dsc_caps.dsc_basic_caps.raw,
				      aconnector->dc_link->dpcd_caps.dsc_caps.dsc_ext_caps.raw,
				      &dsc_caps);
#endif
		link_bandwidth_kbps = dc_link_bandwidth_kbps(aconnector->dc_link,
							     dc_link_get_link_cap(aconnector->dc_link));

#if defined(CONFIG_DRM_AMD_DC_DCN)
		if (dsc_caps.is_dsc_supported)
			if (dc_dsc_compute_config(aconnector->dc_link->ctx->dc->res_pool->dscs[0],
						  &dsc_caps,
						  aconnector->dc_link->ctx->dc->debug.dsc_min_slice_height_override,
						  link_bandwidth_kbps,
						  &stream->timing,
						  &stream->timing.dsc_cfg))
				stream->timing.flags.DSC = 1;
#endif
	}

	update_stream_scaling_settings(&mode, dm_state, stream);

	fill_audio_info(
		&stream->audio_info,
		drm_connector,
		sink);

	update_stream_signal(stream, sink);

	if (stream->signal == SIGNAL_TYPE_HDMI_TYPE_A)
		mod_build_hf_vsif_infopacket(stream, &stream->vsp_infopacket, false, false);
	if (stream->link->psr_settings.psr_feature_enabled)	{
		struct dc  *core_dc = stream->link->ctx->dc;

		if (dc_is_dmcu_initialized(core_dc)) {
			//
			// should decide stream support vsc sdp colorimetry capability
			// before building vsc info packet
			//
			stream->use_vsc_sdp_for_colorimetry = false;
			if (aconnector->dc_sink->sink_signal == SIGNAL_TYPE_DISPLAY_PORT_MST) {
				stream->use_vsc_sdp_for_colorimetry =
					aconnector->dc_sink->is_vsc_sdp_colorimetry_supported;
			} else {
				if (stream->link->dpcd_caps.dpcd_rev.raw >= 0x14 &&
					stream->link->dpcd_caps.dprx_feature.bits.VSC_SDP_COLORIMETRY_SUPPORTED) {
					stream->use_vsc_sdp_for_colorimetry = true;
				}
			}
			mod_build_vsc_infopacket(stream, &stream->vsc_infopacket);
		}
	}
finish:
	dc_sink_release(sink);

	return stream;
}

static void amdgpu_dm_crtc_destroy(struct drm_crtc *crtc)
{
	drm_crtc_cleanup(crtc);
	kfree(crtc);
}

static void dm_crtc_destroy_state(struct drm_crtc *crtc,
				  struct drm_crtc_state *state)
{
	struct dm_crtc_state *cur = to_dm_crtc_state(state);

	/* TODO Destroy dc_stream objects are stream object is flattened */
	if (cur->stream)
		dc_stream_release(cur->stream);


	__drm_atomic_helper_crtc_destroy_state(state);


	kfree(state);
}

static void dm_crtc_reset_state(struct drm_crtc *crtc)
{
	struct dm_crtc_state *state;

	if (crtc->state)
		dm_crtc_destroy_state(crtc, crtc->state);

	state = kzalloc(sizeof(*state), GFP_KERNEL);
	if (WARN_ON(!state))
		return;

	crtc->state = &state->base;
	crtc->state->crtc = crtc;

}

static struct drm_crtc_state *
dm_crtc_duplicate_state(struct drm_crtc *crtc)
{
	struct dm_crtc_state *state, *cur;

	cur = to_dm_crtc_state(crtc->state);

	if (WARN_ON(!crtc->state))
		return NULL;

	state = kzalloc(sizeof(*state), GFP_KERNEL);
	if (!state)
		return NULL;

	__drm_atomic_helper_crtc_duplicate_state(crtc, &state->base);

	if (cur->stream) {
		state->stream = cur->stream;
		dc_stream_retain(state->stream);
	}

	state->active_planes = cur->active_planes;
	state->interrupts_enabled = cur->interrupts_enabled;
	state->vrr_params = cur->vrr_params;
	state->vrr_infopacket = cur->vrr_infopacket;
	state->abm_level = cur->abm_level;
	state->vrr_supported = cur->vrr_supported;
	state->freesync_config = cur->freesync_config;
	state->crc_src = cur->crc_src;
	state->cm_has_degamma = cur->cm_has_degamma;
	state->cm_is_degamma_srgb = cur->cm_is_degamma_srgb;

	/* TODO Duplicate dc_stream after objects are stream object is flattened */

	return &state->base;
}

static inline int dm_set_vupdate_irq(struct drm_crtc *crtc, bool enable)
{
	enum dc_irq_source irq_source;
	struct amdgpu_crtc *acrtc = to_amdgpu_crtc(crtc);
	struct amdgpu_device *adev = crtc->dev->dev_private;
	int rc;

	irq_source = IRQ_TYPE_VUPDATE + acrtc->otg_inst;

	rc = dc_interrupt_set(adev->dm.dc, irq_source, enable) ? 0 : -EBUSY;

	DRM_DEBUG_DRIVER("crtc %d - vupdate irq %sabling: r=%d\n",
			 acrtc->crtc_id, enable ? "en" : "dis", rc);
	return rc;
}

static inline int dm_set_vblank(struct drm_crtc *crtc, bool enable)
{
	enum dc_irq_source irq_source;
	struct amdgpu_crtc *acrtc = to_amdgpu_crtc(crtc);
	struct amdgpu_device *adev = crtc->dev->dev_private;
	struct dm_crtc_state *acrtc_state = to_dm_crtc_state(crtc->state);
	int rc = 0;

	if (enable) {
		/* vblank irq on -> Only need vupdate irq in vrr mode */
		if (amdgpu_dm_vrr_active(acrtc_state))
			rc = dm_set_vupdate_irq(crtc, true);
	} else {
		/* vblank irq off -> vupdate irq off */
		rc = dm_set_vupdate_irq(crtc, false);
	}

	if (rc)
		return rc;

	irq_source = IRQ_TYPE_VBLANK + acrtc->otg_inst;
	return dc_interrupt_set(adev->dm.dc, irq_source, enable) ? 0 : -EBUSY;
}

static int dm_enable_vblank(struct drm_crtc *crtc)
{
	return dm_set_vblank(crtc, true);
}

static void dm_disable_vblank(struct drm_crtc *crtc)
{
	dm_set_vblank(crtc, false);
}

/* Implemented only the options currently availible for the driver */
static const struct drm_crtc_funcs amdgpu_dm_crtc_funcs = {
	.reset = dm_crtc_reset_state,
	.destroy = amdgpu_dm_crtc_destroy,
	.gamma_set = drm_atomic_helper_legacy_gamma_set,
	.set_config = drm_atomic_helper_set_config,
	.page_flip = drm_atomic_helper_page_flip,
	.atomic_duplicate_state = dm_crtc_duplicate_state,
	.atomic_destroy_state = dm_crtc_destroy_state,
	.set_crc_source = amdgpu_dm_crtc_set_crc_source,
	.verify_crc_source = amdgpu_dm_crtc_verify_crc_source,
	.get_crc_sources = amdgpu_dm_crtc_get_crc_sources,
	.get_vblank_counter = amdgpu_get_vblank_counter_kms,
	.enable_vblank = dm_enable_vblank,
	.disable_vblank = dm_disable_vblank,
	.get_vblank_timestamp = drm_crtc_vblank_helper_get_vblank_timestamp,
};

static enum drm_connector_status
amdgpu_dm_connector_detect(struct drm_connector *connector, bool force)
{
	bool connected;
	struct amdgpu_dm_connector *aconnector = to_amdgpu_dm_connector(connector);

	/*
	 * Notes:
	 * 1. This interface is NOT called in context of HPD irq.
	 * 2. This interface *is called* in context of user-mode ioctl. Which
	 * makes it a bad place for *any* MST-related activity.
	 */

	if (aconnector->base.force == DRM_FORCE_UNSPECIFIED &&
	    !aconnector->fake_enable)
		connected = (aconnector->dc_sink != NULL);
	else
		connected = (aconnector->base.force == DRM_FORCE_ON);

	return (connected ? connector_status_connected :
			connector_status_disconnected);
}

int amdgpu_dm_connector_atomic_set_property(struct drm_connector *connector,
					    struct drm_connector_state *connector_state,
					    struct drm_property *property,
					    uint64_t val)
{
	struct drm_device *dev = connector->dev;
	struct amdgpu_device *adev = dev->dev_private;
	struct dm_connector_state *dm_old_state =
		to_dm_connector_state(connector->state);
	struct dm_connector_state *dm_new_state =
		to_dm_connector_state(connector_state);

	int ret = -EINVAL;

	if (property == dev->mode_config.scaling_mode_property) {
		enum amdgpu_rmx_type rmx_type;

		switch (val) {
		case DRM_MODE_SCALE_CENTER:
			rmx_type = RMX_CENTER;
			break;
		case DRM_MODE_SCALE_ASPECT:
			rmx_type = RMX_ASPECT;
			break;
		case DRM_MODE_SCALE_FULLSCREEN:
			rmx_type = RMX_FULL;
			break;
		case DRM_MODE_SCALE_NONE:
		default:
			rmx_type = RMX_OFF;
			break;
		}

		if (dm_old_state->scaling == rmx_type)
			return 0;

		dm_new_state->scaling = rmx_type;
		ret = 0;
	} else if (property == adev->mode_info.underscan_hborder_property) {
		dm_new_state->underscan_hborder = val;
		ret = 0;
	} else if (property == adev->mode_info.underscan_vborder_property) {
		dm_new_state->underscan_vborder = val;
		ret = 0;
	} else if (property == adev->mode_info.underscan_property) {
		dm_new_state->underscan_enable = val;
		ret = 0;
	} else if (property == adev->mode_info.abm_level_property) {
		dm_new_state->abm_level = val;
		ret = 0;
	}

	return ret;
}

int amdgpu_dm_connector_atomic_get_property(struct drm_connector *connector,
					    const struct drm_connector_state *state,
					    struct drm_property *property,
					    uint64_t *val)
{
	struct drm_device *dev = connector->dev;
	struct amdgpu_device *adev = dev->dev_private;
	struct dm_connector_state *dm_state =
		to_dm_connector_state(state);
	int ret = -EINVAL;

	if (property == dev->mode_config.scaling_mode_property) {
		switch (dm_state->scaling) {
		case RMX_CENTER:
			*val = DRM_MODE_SCALE_CENTER;
			break;
		case RMX_ASPECT:
			*val = DRM_MODE_SCALE_ASPECT;
			break;
		case RMX_FULL:
			*val = DRM_MODE_SCALE_FULLSCREEN;
			break;
		case RMX_OFF:
		default:
			*val = DRM_MODE_SCALE_NONE;
			break;
		}
		ret = 0;
	} else if (property == adev->mode_info.underscan_hborder_property) {
		*val = dm_state->underscan_hborder;
		ret = 0;
	} else if (property == adev->mode_info.underscan_vborder_property) {
		*val = dm_state->underscan_vborder;
		ret = 0;
	} else if (property == adev->mode_info.underscan_property) {
		*val = dm_state->underscan_enable;
		ret = 0;
	} else if (property == adev->mode_info.abm_level_property) {
		*val = dm_state->abm_level;
		ret = 0;
	}

	return ret;
}

static void amdgpu_dm_connector_unregister(struct drm_connector *connector)
{
	struct amdgpu_dm_connector *amdgpu_dm_connector = to_amdgpu_dm_connector(connector);

	drm_dp_aux_unregister(&amdgpu_dm_connector->dm_dp_aux.aux);
}

static void amdgpu_dm_connector_destroy(struct drm_connector *connector)
{
	struct amdgpu_dm_connector *aconnector = to_amdgpu_dm_connector(connector);
	const struct dc_link *link = aconnector->dc_link;
	struct amdgpu_device *adev = connector->dev->dev_private;
	struct amdgpu_display_manager *dm = &adev->dm;

#if defined(CONFIG_BACKLIGHT_CLASS_DEVICE) ||\
	defined(CONFIG_BACKLIGHT_CLASS_DEVICE_MODULE)

	if ((link->connector_signal & (SIGNAL_TYPE_EDP | SIGNAL_TYPE_LVDS)) &&
	    link->type != dc_connection_none &&
	    dm->backlight_dev) {
		backlight_device_unregister(dm->backlight_dev);
		dm->backlight_dev = NULL;
	}
#endif

	if (aconnector->dc_em_sink)
		dc_sink_release(aconnector->dc_em_sink);
	aconnector->dc_em_sink = NULL;
	if (aconnector->dc_sink)
		dc_sink_release(aconnector->dc_sink);
	aconnector->dc_sink = NULL;

	drm_dp_cec_unregister_connector(&aconnector->dm_dp_aux.aux);
	drm_connector_unregister(connector);
	drm_connector_cleanup(connector);
	if (aconnector->i2c) {
		i2c_del_adapter(&aconnector->i2c->base);
		kfree(aconnector->i2c);
	}
	kfree(aconnector->dm_dp_aux.aux.name);

	kfree(connector);
}

void amdgpu_dm_connector_funcs_reset(struct drm_connector *connector)
{
	struct dm_connector_state *state =
		to_dm_connector_state(connector->state);

	if (connector->state)
		__drm_atomic_helper_connector_destroy_state(connector->state);

	kfree(state);

	state = kzalloc(sizeof(*state), GFP_KERNEL);

	if (state) {
		state->scaling = RMX_OFF;
		state->underscan_enable = false;
		state->underscan_hborder = 0;
		state->underscan_vborder = 0;
		state->base.max_requested_bpc = 8;
		state->vcpi_slots = 0;
		state->pbn = 0;
		if (connector->connector_type == DRM_MODE_CONNECTOR_eDP)
			state->abm_level = amdgpu_dm_abm_level;

		__drm_atomic_helper_connector_reset(connector, &state->base);
	}
}

struct drm_connector_state *
amdgpu_dm_connector_atomic_duplicate_state(struct drm_connector *connector)
{
	struct dm_connector_state *state =
		to_dm_connector_state(connector->state);

	struct dm_connector_state *new_state =
			kmemdup(state, sizeof(*state), GFP_KERNEL);

	if (!new_state)
		return NULL;

	__drm_atomic_helper_connector_duplicate_state(connector, &new_state->base);

	new_state->freesync_capable = state->freesync_capable;
	new_state->abm_level = state->abm_level;
	new_state->scaling = state->scaling;
	new_state->underscan_enable = state->underscan_enable;
	new_state->underscan_hborder = state->underscan_hborder;
	new_state->underscan_vborder = state->underscan_vborder;
	new_state->vcpi_slots = state->vcpi_slots;
	new_state->pbn = state->pbn;
	return &new_state->base;
}

static int
amdgpu_dm_connector_late_register(struct drm_connector *connector)
{
	struct amdgpu_dm_connector *amdgpu_dm_connector =
		to_amdgpu_dm_connector(connector);
	int r;

	if ((connector->connector_type == DRM_MODE_CONNECTOR_DisplayPort) ||
	    (connector->connector_type == DRM_MODE_CONNECTOR_eDP)) {
		amdgpu_dm_connector->dm_dp_aux.aux.dev = connector->kdev;
		r = drm_dp_aux_register(&amdgpu_dm_connector->dm_dp_aux.aux);
		if (r)
			return r;
	}

#if defined(CONFIG_DEBUG_FS)
	connector_debugfs_init(amdgpu_dm_connector);
#endif

	return 0;
}

static const struct drm_connector_funcs amdgpu_dm_connector_funcs = {
	.reset = amdgpu_dm_connector_funcs_reset,
	.detect = amdgpu_dm_connector_detect,
	.fill_modes = drm_helper_probe_single_connector_modes,
	.destroy = amdgpu_dm_connector_destroy,
	.atomic_duplicate_state = amdgpu_dm_connector_atomic_duplicate_state,
	.atomic_destroy_state = drm_atomic_helper_connector_destroy_state,
	.atomic_set_property = amdgpu_dm_connector_atomic_set_property,
	.atomic_get_property = amdgpu_dm_connector_atomic_get_property,
	.late_register = amdgpu_dm_connector_late_register,
	.early_unregister = amdgpu_dm_connector_unregister
};

static int get_modes(struct drm_connector *connector)
{
	return amdgpu_dm_connector_get_modes(connector);
}

static void create_eml_sink(struct amdgpu_dm_connector *aconnector)
{
	struct dc_sink_init_data init_params = {
			.link = aconnector->dc_link,
			.sink_signal = SIGNAL_TYPE_VIRTUAL
	};
	struct edid *edid;

	if (!aconnector->base.edid_blob_ptr) {
		DRM_ERROR("No EDID firmware found on connector: %s ,forcing to OFF!\n",
				aconnector->base.name);

		aconnector->base.force = DRM_FORCE_OFF;
		aconnector->base.override_edid = false;
		return;
	}

	edid = (struct edid *) aconnector->base.edid_blob_ptr->data;

	aconnector->edid = edid;

	aconnector->dc_em_sink = dc_link_add_remote_sink(
		aconnector->dc_link,
		(uint8_t *)edid,
		(edid->extensions + 1) * EDID_LENGTH,
		&init_params);

	if (aconnector->base.force == DRM_FORCE_ON) {
		aconnector->dc_sink = aconnector->dc_link->local_sink ?
		aconnector->dc_link->local_sink :
		aconnector->dc_em_sink;
		dc_sink_retain(aconnector->dc_sink);
	}
}

static void handle_edid_mgmt(struct amdgpu_dm_connector *aconnector)
{
	struct dc_link *link = (struct dc_link *)aconnector->dc_link;

	/*
	 * In case of headless boot with force on for DP managed connector
	 * Those settings have to be != 0 to get initial modeset
	 */
	if (link->connector_signal == SIGNAL_TYPE_DISPLAY_PORT) {
		link->verified_link_cap.lane_count = LANE_COUNT_FOUR;
		link->verified_link_cap.link_rate = LINK_RATE_HIGH2;
	}


	aconnector->base.override_edid = true;
	create_eml_sink(aconnector);
}

static struct dc_stream_state *
create_validate_stream_for_sink(struct amdgpu_dm_connector *aconnector,
				const struct drm_display_mode *drm_mode,
				const struct dm_connector_state *dm_state,
				const struct dc_stream_state *old_stream)
{
	struct drm_connector *connector = &aconnector->base;
	struct amdgpu_device *adev = connector->dev->dev_private;
	struct dc_stream_state *stream;
<<<<<<< HEAD
	int requested_bpc = connector->state ? connector->state->max_requested_bpc : 8;
=======
	const struct drm_connector_state *drm_state = dm_state ? &dm_state->base : NULL;
	int requested_bpc = drm_state ? drm_state->max_requested_bpc : 8;
>>>>>>> 84569f32
	enum dc_status dc_result = DC_OK;

	do {
		stream = create_stream_for_sink(aconnector, drm_mode,
						dm_state, old_stream,
						requested_bpc);
		if (stream == NULL) {
			DRM_ERROR("Failed to create stream for sink!\n");
			break;
		}

		dc_result = dc_validate_stream(adev->dm.dc, stream);

		if (dc_result != DC_OK) {
			DRM_DEBUG_KMS("Mode %dx%d (clk %d) failed DC validation with error %d\n",
				      drm_mode->hdisplay,
				      drm_mode->vdisplay,
				      drm_mode->clock,
				      dc_result);

			dc_stream_release(stream);
			stream = NULL;
			requested_bpc -= 2; /* lower bpc to retry validation */
		}

	} while (stream == NULL && requested_bpc >= 6);

	return stream;
}

enum drm_mode_status amdgpu_dm_connector_mode_valid(struct drm_connector *connector,
				   struct drm_display_mode *mode)
{
	int result = MODE_ERROR;
	struct dc_sink *dc_sink;
	/* TODO: Unhardcode stream count */
	struct dc_stream_state *stream;
	struct amdgpu_dm_connector *aconnector = to_amdgpu_dm_connector(connector);

	if ((mode->flags & DRM_MODE_FLAG_INTERLACE) ||
			(mode->flags & DRM_MODE_FLAG_DBLSCAN))
		return result;

	/*
	 * Only run this the first time mode_valid is called to initilialize
	 * EDID mgmt
	 */
	if (aconnector->base.force != DRM_FORCE_UNSPECIFIED &&
		!aconnector->dc_em_sink)
		handle_edid_mgmt(aconnector);

	dc_sink = to_amdgpu_dm_connector(connector)->dc_sink;

	if (dc_sink == NULL) {
		DRM_ERROR("dc_sink is NULL!\n");
		goto fail;
	}

	stream = create_validate_stream_for_sink(aconnector, mode, NULL, NULL);
	if (stream) {
		dc_stream_release(stream);
		result = MODE_OK;
	}

fail:
	/* TODO: error handling*/
	return result;
}

static int fill_hdr_info_packet(const struct drm_connector_state *state,
				struct dc_info_packet *out)
{
	struct hdmi_drm_infoframe frame;
	unsigned char buf[30]; /* 26 + 4 */
	ssize_t len;
	int ret, i;

	memset(out, 0, sizeof(*out));

	if (!state->hdr_output_metadata)
		return 0;

	ret = drm_hdmi_infoframe_set_hdr_metadata(&frame, state);
	if (ret)
		return ret;

	len = hdmi_drm_infoframe_pack_only(&frame, buf, sizeof(buf));
	if (len < 0)
		return (int)len;

	/* Static metadata is a fixed 26 bytes + 4 byte header. */
	if (len != 30)
		return -EINVAL;

	/* Prepare the infopacket for DC. */
	switch (state->connector->connector_type) {
	case DRM_MODE_CONNECTOR_HDMIA:
		out->hb0 = 0x87; /* type */
		out->hb1 = 0x01; /* version */
		out->hb2 = 0x1A; /* length */
		out->sb[0] = buf[3]; /* checksum */
		i = 1;
		break;

	case DRM_MODE_CONNECTOR_DisplayPort:
	case DRM_MODE_CONNECTOR_eDP:
		out->hb0 = 0x00; /* sdp id, zero */
		out->hb1 = 0x87; /* type */
		out->hb2 = 0x1D; /* payload len - 1 */
		out->hb3 = (0x13 << 2); /* sdp version */
		out->sb[0] = 0x01; /* version */
		out->sb[1] = 0x1A; /* length */
		i = 2;
		break;

	default:
		return -EINVAL;
	}

	memcpy(&out->sb[i], &buf[4], 26);
	out->valid = true;

	print_hex_dump(KERN_DEBUG, "HDR SB:", DUMP_PREFIX_NONE, 16, 1, out->sb,
		       sizeof(out->sb), false);

	return 0;
}

static bool
is_hdr_metadata_different(const struct drm_connector_state *old_state,
			  const struct drm_connector_state *new_state)
{
	struct drm_property_blob *old_blob = old_state->hdr_output_metadata;
	struct drm_property_blob *new_blob = new_state->hdr_output_metadata;

	if (old_blob != new_blob) {
		if (old_blob && new_blob &&
		    old_blob->length == new_blob->length)
			return memcmp(old_blob->data, new_blob->data,
				      old_blob->length);

		return true;
	}

	return false;
}

static int
amdgpu_dm_connector_atomic_check(struct drm_connector *conn,
				 struct drm_atomic_state *state)
{
	struct drm_connector_state *new_con_state =
		drm_atomic_get_new_connector_state(state, conn);
	struct drm_connector_state *old_con_state =
		drm_atomic_get_old_connector_state(state, conn);
	struct drm_crtc *crtc = new_con_state->crtc;
	struct drm_crtc_state *new_crtc_state;
	int ret;

	if (!crtc)
		return 0;

	if (is_hdr_metadata_different(old_con_state, new_con_state)) {
		struct dc_info_packet hdr_infopacket;

		ret = fill_hdr_info_packet(new_con_state, &hdr_infopacket);
		if (ret)
			return ret;

		new_crtc_state = drm_atomic_get_crtc_state(state, crtc);
		if (IS_ERR(new_crtc_state))
			return PTR_ERR(new_crtc_state);

		/*
		 * DC considers the stream backends changed if the
		 * static metadata changes. Forcing the modeset also
		 * gives a simple way for userspace to switch from
		 * 8bpc to 10bpc when setting the metadata to enter
		 * or exit HDR.
		 *
		 * Changing the static metadata after it's been
		 * set is permissible, however. So only force a
		 * modeset if we're entering or exiting HDR.
		 */
		new_crtc_state->mode_changed =
			!old_con_state->hdr_output_metadata ||
			!new_con_state->hdr_output_metadata;
	}

	return 0;
}

static const struct drm_connector_helper_funcs
amdgpu_dm_connector_helper_funcs = {
	/*
	 * If hotplugging a second bigger display in FB Con mode, bigger resolution
	 * modes will be filtered by drm_mode_validate_size(), and those modes
	 * are missing after user start lightdm. So we need to renew modes list.
	 * in get_modes call back, not just return the modes count
	 */
	.get_modes = get_modes,
	.mode_valid = amdgpu_dm_connector_mode_valid,
	.atomic_check = amdgpu_dm_connector_atomic_check,
};

static void dm_crtc_helper_disable(struct drm_crtc *crtc)
{
}

static bool does_crtc_have_active_cursor(struct drm_crtc_state *new_crtc_state)
{
	struct drm_device *dev = new_crtc_state->crtc->dev;
	struct drm_plane *plane;

	drm_for_each_plane_mask(plane, dev, new_crtc_state->plane_mask) {
		if (plane->type == DRM_PLANE_TYPE_CURSOR)
			return true;
	}

	return false;
}

static int count_crtc_active_planes(struct drm_crtc_state *new_crtc_state)
{
	struct drm_atomic_state *state = new_crtc_state->state;
	struct drm_plane *plane;
	int num_active = 0;

	drm_for_each_plane_mask(plane, state->dev, new_crtc_state->plane_mask) {
		struct drm_plane_state *new_plane_state;

		/* Cursor planes are "fake". */
		if (plane->type == DRM_PLANE_TYPE_CURSOR)
			continue;

		new_plane_state = drm_atomic_get_new_plane_state(state, plane);

		if (!new_plane_state) {
			/*
			 * The plane is enable on the CRTC and hasn't changed
			 * state. This means that it previously passed
			 * validation and is therefore enabled.
			 */
			num_active += 1;
			continue;
		}

		/* We need a framebuffer to be considered enabled. */
		num_active += (new_plane_state->fb != NULL);
	}

	return num_active;
}

/*
 * Sets whether interrupts should be enabled on a specific CRTC.
 * We require that the stream be enabled and that there exist active
 * DC planes on the stream.
 */
static void
dm_update_crtc_interrupt_state(struct drm_crtc *crtc,
			       struct drm_crtc_state *new_crtc_state)
{
	struct dm_crtc_state *dm_new_crtc_state =
		to_dm_crtc_state(new_crtc_state);

	dm_new_crtc_state->active_planes = 0;
	dm_new_crtc_state->interrupts_enabled = false;

	if (!dm_new_crtc_state->stream)
		return;

	dm_new_crtc_state->active_planes =
		count_crtc_active_planes(new_crtc_state);

	dm_new_crtc_state->interrupts_enabled =
		dm_new_crtc_state->active_planes > 0;
}

static int dm_crtc_helper_atomic_check(struct drm_crtc *crtc,
				       struct drm_crtc_state *state)
{
	struct amdgpu_device *adev = crtc->dev->dev_private;
	struct dc *dc = adev->dm.dc;
	struct dm_crtc_state *dm_crtc_state = to_dm_crtc_state(state);
	int ret = -EINVAL;

	/*
	 * Update interrupt state for the CRTC. This needs to happen whenever
	 * the CRTC has changed or whenever any of its planes have changed.
	 * Atomic check satisfies both of these requirements since the CRTC
	 * is added to the state by DRM during drm_atomic_helper_check_planes.
	 */
	dm_update_crtc_interrupt_state(crtc, state);

	if (unlikely(!dm_crtc_state->stream &&
		     modeset_required(state, NULL, dm_crtc_state->stream))) {
		WARN_ON(1);
		return ret;
	}

	/* In some use cases, like reset, no stream is attached */
	if (!dm_crtc_state->stream)
		return 0;

	/*
	 * We want at least one hardware plane enabled to use
	 * the stream with a cursor enabled.
	 */
	if (state->enable && state->active &&
	    does_crtc_have_active_cursor(state) &&
	    dm_crtc_state->active_planes == 0)
		return -EINVAL;

	if (dc_validate_stream(dc, dm_crtc_state->stream) == DC_OK)
		return 0;

	return ret;
}

static bool dm_crtc_helper_mode_fixup(struct drm_crtc *crtc,
				      const struct drm_display_mode *mode,
				      struct drm_display_mode *adjusted_mode)
{
	return true;
}

static const struct drm_crtc_helper_funcs amdgpu_dm_crtc_helper_funcs = {
	.disable = dm_crtc_helper_disable,
	.atomic_check = dm_crtc_helper_atomic_check,
	.mode_fixup = dm_crtc_helper_mode_fixup,
	.get_scanout_position = amdgpu_crtc_get_scanout_position,
};

static void dm_encoder_helper_disable(struct drm_encoder *encoder)
{

}

static int convert_dc_color_depth_into_bpc (enum dc_color_depth display_color_depth)
{
	switch (display_color_depth) {
		case COLOR_DEPTH_666:
			return 6;
		case COLOR_DEPTH_888:
			return 8;
		case COLOR_DEPTH_101010:
			return 10;
		case COLOR_DEPTH_121212:
			return 12;
		case COLOR_DEPTH_141414:
			return 14;
		case COLOR_DEPTH_161616:
			return 16;
		default:
			break;
		}
	return 0;
}

static int dm_encoder_helper_atomic_check(struct drm_encoder *encoder,
					  struct drm_crtc_state *crtc_state,
					  struct drm_connector_state *conn_state)
{
	struct drm_atomic_state *state = crtc_state->state;
	struct drm_connector *connector = conn_state->connector;
	struct amdgpu_dm_connector *aconnector = to_amdgpu_dm_connector(connector);
	struct dm_connector_state *dm_new_connector_state = to_dm_connector_state(conn_state);
	const struct drm_display_mode *adjusted_mode = &crtc_state->adjusted_mode;
	struct drm_dp_mst_topology_mgr *mst_mgr;
	struct drm_dp_mst_port *mst_port;
	enum dc_color_depth color_depth;
	int clock, bpp = 0;
	bool is_y420 = false;

	if (!aconnector->port || !aconnector->dc_sink)
		return 0;

	mst_port = aconnector->port;
	mst_mgr = &aconnector->mst_port->mst_mgr;

	if (!crtc_state->connectors_changed && !crtc_state->mode_changed)
		return 0;

	if (!state->duplicated) {
		int max_bpc = conn_state->max_requested_bpc;
		is_y420 = drm_mode_is_420_also(&connector->display_info, adjusted_mode) &&
				aconnector->force_yuv420_output;
		color_depth = convert_color_depth_from_display_info(connector,
								    is_y420,
								    max_bpc);
		bpp = convert_dc_color_depth_into_bpc(color_depth) * 3;
		clock = adjusted_mode->clock;
		dm_new_connector_state->pbn = drm_dp_calc_pbn_mode(clock, bpp, false);
	}
	dm_new_connector_state->vcpi_slots = drm_dp_atomic_find_vcpi_slots(state,
									   mst_mgr,
									   mst_port,
									   dm_new_connector_state->pbn,
									   0);
	if (dm_new_connector_state->vcpi_slots < 0) {
		DRM_DEBUG_ATOMIC("failed finding vcpi slots: %d\n", (int)dm_new_connector_state->vcpi_slots);
		return dm_new_connector_state->vcpi_slots;
	}
	return 0;
}

const struct drm_encoder_helper_funcs amdgpu_dm_encoder_helper_funcs = {
	.disable = dm_encoder_helper_disable,
	.atomic_check = dm_encoder_helper_atomic_check
};

#if defined(CONFIG_DRM_AMD_DC_DCN)
static int dm_update_mst_vcpi_slots_for_dsc(struct drm_atomic_state *state,
					    struct dc_state *dc_state)
{
	struct dc_stream_state *stream = NULL;
	struct drm_connector *connector;
	struct drm_connector_state *new_con_state, *old_con_state;
	struct amdgpu_dm_connector *aconnector;
	struct dm_connector_state *dm_conn_state;
	int i, j, clock, bpp;
	int vcpi, pbn_div, pbn = 0;

	for_each_oldnew_connector_in_state(state, connector, old_con_state, new_con_state, i) {

		aconnector = to_amdgpu_dm_connector(connector);

		if (!aconnector->port)
			continue;

		if (!new_con_state || !new_con_state->crtc)
			continue;

		dm_conn_state = to_dm_connector_state(new_con_state);

		for (j = 0; j < dc_state->stream_count; j++) {
			stream = dc_state->streams[j];
			if (!stream)
				continue;

			if ((struct amdgpu_dm_connector*)stream->dm_stream_context == aconnector)
				break;

			stream = NULL;
		}

		if (!stream)
			continue;

		if (stream->timing.flags.DSC != 1) {
			drm_dp_mst_atomic_enable_dsc(state,
						     aconnector->port,
						     dm_conn_state->pbn,
						     0,
						     false);
			continue;
		}

		pbn_div = dm_mst_get_pbn_divider(stream->link);
		bpp = stream->timing.dsc_cfg.bits_per_pixel;
		clock = stream->timing.pix_clk_100hz / 10;
		pbn = drm_dp_calc_pbn_mode(clock, bpp, true);
		vcpi = drm_dp_mst_atomic_enable_dsc(state,
						    aconnector->port,
						    pbn, pbn_div,
						    true);
		if (vcpi < 0)
			return vcpi;

		dm_conn_state->pbn = pbn;
		dm_conn_state->vcpi_slots = vcpi;
	}
	return 0;
}
#endif

static void dm_drm_plane_reset(struct drm_plane *plane)
{
	struct dm_plane_state *amdgpu_state = NULL;

	if (plane->state)
		plane->funcs->atomic_destroy_state(plane, plane->state);

	amdgpu_state = kzalloc(sizeof(*amdgpu_state), GFP_KERNEL);
	WARN_ON(amdgpu_state == NULL);

	if (amdgpu_state)
		__drm_atomic_helper_plane_reset(plane, &amdgpu_state->base);
}

static struct drm_plane_state *
dm_drm_plane_duplicate_state(struct drm_plane *plane)
{
	struct dm_plane_state *dm_plane_state, *old_dm_plane_state;

	old_dm_plane_state = to_dm_plane_state(plane->state);
	dm_plane_state = kzalloc(sizeof(*dm_plane_state), GFP_KERNEL);
	if (!dm_plane_state)
		return NULL;

	__drm_atomic_helper_plane_duplicate_state(plane, &dm_plane_state->base);

	if (old_dm_plane_state->dc_state) {
		dm_plane_state->dc_state = old_dm_plane_state->dc_state;
		dc_plane_state_retain(dm_plane_state->dc_state);
	}

	return &dm_plane_state->base;
}

void dm_drm_plane_destroy_state(struct drm_plane *plane,
				struct drm_plane_state *state)
{
	struct dm_plane_state *dm_plane_state = to_dm_plane_state(state);

	if (dm_plane_state->dc_state)
		dc_plane_state_release(dm_plane_state->dc_state);

	drm_atomic_helper_plane_destroy_state(plane, state);
}

static const struct drm_plane_funcs dm_plane_funcs = {
	.update_plane	= drm_atomic_helper_update_plane,
	.disable_plane	= drm_atomic_helper_disable_plane,
	.destroy	= drm_primary_helper_destroy,
	.reset = dm_drm_plane_reset,
	.atomic_duplicate_state = dm_drm_plane_duplicate_state,
	.atomic_destroy_state = dm_drm_plane_destroy_state,
};

static int dm_plane_helper_prepare_fb(struct drm_plane *plane,
				      struct drm_plane_state *new_state)
{
	struct amdgpu_framebuffer *afb;
	struct drm_gem_object *obj;
	struct amdgpu_device *adev;
	struct amdgpu_bo *rbo;
	struct dm_plane_state *dm_plane_state_new, *dm_plane_state_old;
	struct list_head list;
	struct ttm_validate_buffer tv;
	struct ww_acquire_ctx ticket;
	uint64_t tiling_flags;
	uint32_t domain;
	int r;
	bool tmz_surface = false;
	bool force_disable_dcc = false;

	dm_plane_state_old = to_dm_plane_state(plane->state);
	dm_plane_state_new = to_dm_plane_state(new_state);

	if (!new_state->fb) {
		DRM_DEBUG_DRIVER("No FB bound\n");
		return 0;
	}

	afb = to_amdgpu_framebuffer(new_state->fb);
	obj = new_state->fb->obj[0];
	rbo = gem_to_amdgpu_bo(obj);
	adev = amdgpu_ttm_adev(rbo->tbo.bdev);
	INIT_LIST_HEAD(&list);

	tv.bo = &rbo->tbo;
	tv.num_shared = 1;
	list_add(&tv.head, &list);

	r = ttm_eu_reserve_buffers(&ticket, &list, false, NULL);
	if (r) {
		dev_err(adev->dev, "fail to reserve bo (%d)\n", r);
		return r;
	}

	if (plane->type != DRM_PLANE_TYPE_CURSOR)
		domain = amdgpu_display_supported_domains(adev, rbo->flags);
	else
		domain = AMDGPU_GEM_DOMAIN_VRAM;

	r = amdgpu_bo_pin(rbo, domain);
	if (unlikely(r != 0)) {
		if (r != -ERESTARTSYS)
			DRM_ERROR("Failed to pin framebuffer with error %d\n", r);
		ttm_eu_backoff_reservation(&ticket, &list);
		return r;
	}

	r = amdgpu_ttm_alloc_gart(&rbo->tbo);
	if (unlikely(r != 0)) {
		amdgpu_bo_unpin(rbo);
		ttm_eu_backoff_reservation(&ticket, &list);
		DRM_ERROR("%p bind failed\n", rbo);
		return r;
	}

	amdgpu_bo_get_tiling_flags(rbo, &tiling_flags);

	tmz_surface = amdgpu_bo_encrypted(rbo);

	ttm_eu_backoff_reservation(&ticket, &list);

	afb->address = amdgpu_bo_gpu_offset(rbo);

	amdgpu_bo_ref(rbo);

	if (dm_plane_state_new->dc_state &&
			dm_plane_state_old->dc_state != dm_plane_state_new->dc_state) {
		struct dc_plane_state *plane_state = dm_plane_state_new->dc_state;

		force_disable_dcc = adev->asic_type == CHIP_RAVEN && adev->in_suspend;
		fill_plane_buffer_attributes(
			adev, afb, plane_state->format, plane_state->rotation,
			tiling_flags, &plane_state->tiling_info,
			&plane_state->plane_size, &plane_state->dcc,
			&plane_state->address, tmz_surface,
			force_disable_dcc);
	}

	return 0;
}

static void dm_plane_helper_cleanup_fb(struct drm_plane *plane,
				       struct drm_plane_state *old_state)
{
	struct amdgpu_bo *rbo;
	int r;

	if (!old_state->fb)
		return;

	rbo = gem_to_amdgpu_bo(old_state->fb->obj[0]);
	r = amdgpu_bo_reserve(rbo, false);
	if (unlikely(r)) {
		DRM_ERROR("failed to reserve rbo before unpin\n");
		return;
	}

	amdgpu_bo_unpin(rbo);
	amdgpu_bo_unreserve(rbo);
	amdgpu_bo_unref(&rbo);
}

static int dm_plane_atomic_check(struct drm_plane *plane,
				 struct drm_plane_state *state)
{
	struct amdgpu_device *adev = plane->dev->dev_private;
	struct dc *dc = adev->dm.dc;
	struct dm_plane_state *dm_plane_state;
	struct dc_scaling_info scaling_info;
	int ret;

	dm_plane_state = to_dm_plane_state(state);

	if (!dm_plane_state->dc_state)
		return 0;

	ret = fill_dc_scaling_info(state, &scaling_info);
	if (ret)
		return ret;

	if (dc_validate_plane(dc, dm_plane_state->dc_state) == DC_OK)
		return 0;

	return -EINVAL;
}

static int dm_plane_atomic_async_check(struct drm_plane *plane,
				       struct drm_plane_state *new_plane_state)
{
	/* Only support async updates on cursor planes. */
	if (plane->type != DRM_PLANE_TYPE_CURSOR)
		return -EINVAL;

	return 0;
}

static void dm_plane_atomic_async_update(struct drm_plane *plane,
					 struct drm_plane_state *new_state)
{
	struct drm_plane_state *old_state =
		drm_atomic_get_old_plane_state(new_state->state, plane);

	swap(plane->state->fb, new_state->fb);

	plane->state->src_x = new_state->src_x;
	plane->state->src_y = new_state->src_y;
	plane->state->src_w = new_state->src_w;
	plane->state->src_h = new_state->src_h;
	plane->state->crtc_x = new_state->crtc_x;
	plane->state->crtc_y = new_state->crtc_y;
	plane->state->crtc_w = new_state->crtc_w;
	plane->state->crtc_h = new_state->crtc_h;

	handle_cursor_update(plane, old_state);
}

static const struct drm_plane_helper_funcs dm_plane_helper_funcs = {
	.prepare_fb = dm_plane_helper_prepare_fb,
	.cleanup_fb = dm_plane_helper_cleanup_fb,
	.atomic_check = dm_plane_atomic_check,
	.atomic_async_check = dm_plane_atomic_async_check,
	.atomic_async_update = dm_plane_atomic_async_update
};

/*
 * TODO: these are currently initialized to rgb formats only.
 * For future use cases we should either initialize them dynamically based on
 * plane capabilities, or initialize this array to all formats, so internal drm
 * check will succeed, and let DC implement proper check
 */
static const uint32_t rgb_formats[] = {
	DRM_FORMAT_XRGB8888,
	DRM_FORMAT_ARGB8888,
	DRM_FORMAT_RGBA8888,
	DRM_FORMAT_XRGB2101010,
	DRM_FORMAT_XBGR2101010,
	DRM_FORMAT_ARGB2101010,
	DRM_FORMAT_ABGR2101010,
	DRM_FORMAT_XBGR8888,
	DRM_FORMAT_ABGR8888,
	DRM_FORMAT_RGB565,
};

static const uint32_t overlay_formats[] = {
	DRM_FORMAT_XRGB8888,
	DRM_FORMAT_ARGB8888,
	DRM_FORMAT_RGBA8888,
	DRM_FORMAT_XBGR8888,
	DRM_FORMAT_ABGR8888,
	DRM_FORMAT_RGB565
};

static const u32 cursor_formats[] = {
	DRM_FORMAT_ARGB8888
};

static int get_plane_formats(const struct drm_plane *plane,
			     const struct dc_plane_cap *plane_cap,
			     uint32_t *formats, int max_formats)
{
	int i, num_formats = 0;

	/*
	 * TODO: Query support for each group of formats directly from
	 * DC plane caps. This will require adding more formats to the
	 * caps list.
	 */

	switch (plane->type) {
	case DRM_PLANE_TYPE_PRIMARY:
		for (i = 0; i < ARRAY_SIZE(rgb_formats); ++i) {
			if (num_formats >= max_formats)
				break;

			formats[num_formats++] = rgb_formats[i];
		}

		if (plane_cap && plane_cap->pixel_format_support.nv12)
			formats[num_formats++] = DRM_FORMAT_NV12;
		if (plane_cap && plane_cap->pixel_format_support.p010)
			formats[num_formats++] = DRM_FORMAT_P010;
		if (plane_cap && plane_cap->pixel_format_support.fp16) {
			formats[num_formats++] = DRM_FORMAT_XRGB16161616F;
			formats[num_formats++] = DRM_FORMAT_ARGB16161616F;
			formats[num_formats++] = DRM_FORMAT_XBGR16161616F;
			formats[num_formats++] = DRM_FORMAT_ABGR16161616F;
		}
		break;

	case DRM_PLANE_TYPE_OVERLAY:
		for (i = 0; i < ARRAY_SIZE(overlay_formats); ++i) {
			if (num_formats >= max_formats)
				break;

			formats[num_formats++] = overlay_formats[i];
		}
		break;

	case DRM_PLANE_TYPE_CURSOR:
		for (i = 0; i < ARRAY_SIZE(cursor_formats); ++i) {
			if (num_formats >= max_formats)
				break;

			formats[num_formats++] = cursor_formats[i];
		}
		break;
	}

	return num_formats;
}

static int amdgpu_dm_plane_init(struct amdgpu_display_manager *dm,
				struct drm_plane *plane,
				unsigned long possible_crtcs,
				const struct dc_plane_cap *plane_cap)
{
	uint32_t formats[32];
	int num_formats;
	int res = -EPERM;

	num_formats = get_plane_formats(plane, plane_cap, formats,
					ARRAY_SIZE(formats));

	res = drm_universal_plane_init(dm->adev->ddev, plane, possible_crtcs,
				       &dm_plane_funcs, formats, num_formats,
				       NULL, plane->type, NULL);
	if (res)
		return res;

	if (plane->type == DRM_PLANE_TYPE_OVERLAY &&
	    plane_cap && plane_cap->per_pixel_alpha) {
		unsigned int blend_caps = BIT(DRM_MODE_BLEND_PIXEL_NONE) |
					  BIT(DRM_MODE_BLEND_PREMULTI);

		drm_plane_create_alpha_property(plane);
		drm_plane_create_blend_mode_property(plane, blend_caps);
	}

	if (plane->type == DRM_PLANE_TYPE_PRIMARY &&
	    plane_cap &&
	    (plane_cap->pixel_format_support.nv12 ||
	     plane_cap->pixel_format_support.p010)) {
		/* This only affects YUV formats. */
		drm_plane_create_color_properties(
			plane,
			BIT(DRM_COLOR_YCBCR_BT601) |
			BIT(DRM_COLOR_YCBCR_BT709) |
			BIT(DRM_COLOR_YCBCR_BT2020),
			BIT(DRM_COLOR_YCBCR_LIMITED_RANGE) |
			BIT(DRM_COLOR_YCBCR_FULL_RANGE),
			DRM_COLOR_YCBCR_BT709, DRM_COLOR_YCBCR_LIMITED_RANGE);
	}

	drm_plane_helper_add(plane, &dm_plane_helper_funcs);

	/* Create (reset) the plane state */
	if (plane->funcs->reset)
		plane->funcs->reset(plane);

	return 0;
}

static int amdgpu_dm_crtc_init(struct amdgpu_display_manager *dm,
			       struct drm_plane *plane,
			       uint32_t crtc_index)
{
	struct amdgpu_crtc *acrtc = NULL;
	struct drm_plane *cursor_plane;

	int res = -ENOMEM;

	cursor_plane = kzalloc(sizeof(*cursor_plane), GFP_KERNEL);
	if (!cursor_plane)
		goto fail;

	cursor_plane->type = DRM_PLANE_TYPE_CURSOR;
	res = amdgpu_dm_plane_init(dm, cursor_plane, 0, NULL);

	acrtc = kzalloc(sizeof(struct amdgpu_crtc), GFP_KERNEL);
	if (!acrtc)
		goto fail;

	res = drm_crtc_init_with_planes(
			dm->ddev,
			&acrtc->base,
			plane,
			cursor_plane,
			&amdgpu_dm_crtc_funcs, NULL);

	if (res)
		goto fail;

	drm_crtc_helper_add(&acrtc->base, &amdgpu_dm_crtc_helper_funcs);

	/* Create (reset) the plane state */
	if (acrtc->base.funcs->reset)
		acrtc->base.funcs->reset(&acrtc->base);

	acrtc->max_cursor_width = dm->adev->dm.dc->caps.max_cursor_size;
	acrtc->max_cursor_height = dm->adev->dm.dc->caps.max_cursor_size;

	acrtc->crtc_id = crtc_index;
	acrtc->base.enabled = false;
	acrtc->otg_inst = -1;

	dm->adev->mode_info.crtcs[crtc_index] = acrtc;
	drm_crtc_enable_color_mgmt(&acrtc->base, MAX_COLOR_LUT_ENTRIES,
				   true, MAX_COLOR_LUT_ENTRIES);
	drm_mode_crtc_set_gamma_size(&acrtc->base, MAX_COLOR_LEGACY_LUT_ENTRIES);

	return 0;

fail:
	kfree(acrtc);
	kfree(cursor_plane);
	return res;
}


static int to_drm_connector_type(enum signal_type st)
{
	switch (st) {
	case SIGNAL_TYPE_HDMI_TYPE_A:
		return DRM_MODE_CONNECTOR_HDMIA;
	case SIGNAL_TYPE_EDP:
		return DRM_MODE_CONNECTOR_eDP;
	case SIGNAL_TYPE_LVDS:
		return DRM_MODE_CONNECTOR_LVDS;
	case SIGNAL_TYPE_RGB:
		return DRM_MODE_CONNECTOR_VGA;
	case SIGNAL_TYPE_DISPLAY_PORT:
	case SIGNAL_TYPE_DISPLAY_PORT_MST:
		return DRM_MODE_CONNECTOR_DisplayPort;
	case SIGNAL_TYPE_DVI_DUAL_LINK:
	case SIGNAL_TYPE_DVI_SINGLE_LINK:
		return DRM_MODE_CONNECTOR_DVID;
	case SIGNAL_TYPE_VIRTUAL:
		return DRM_MODE_CONNECTOR_VIRTUAL;

	default:
		return DRM_MODE_CONNECTOR_Unknown;
	}
}

static struct drm_encoder *amdgpu_dm_connector_to_encoder(struct drm_connector *connector)
{
	struct drm_encoder *encoder;

	/* There is only one encoder per connector */
	drm_connector_for_each_possible_encoder(connector, encoder)
		return encoder;

	return NULL;
}

static void amdgpu_dm_get_native_mode(struct drm_connector *connector)
{
	struct drm_encoder *encoder;
	struct amdgpu_encoder *amdgpu_encoder;

	encoder = amdgpu_dm_connector_to_encoder(connector);

	if (encoder == NULL)
		return;

	amdgpu_encoder = to_amdgpu_encoder(encoder);

	amdgpu_encoder->native_mode.clock = 0;

	if (!list_empty(&connector->probed_modes)) {
		struct drm_display_mode *preferred_mode = NULL;

		list_for_each_entry(preferred_mode,
				    &connector->probed_modes,
				    head) {
			if (preferred_mode->type & DRM_MODE_TYPE_PREFERRED)
				amdgpu_encoder->native_mode = *preferred_mode;

			break;
		}

	}
}

static struct drm_display_mode *
amdgpu_dm_create_common_mode(struct drm_encoder *encoder,
			     char *name,
			     int hdisplay, int vdisplay)
{
	struct drm_device *dev = encoder->dev;
	struct amdgpu_encoder *amdgpu_encoder = to_amdgpu_encoder(encoder);
	struct drm_display_mode *mode = NULL;
	struct drm_display_mode *native_mode = &amdgpu_encoder->native_mode;

	mode = drm_mode_duplicate(dev, native_mode);

	if (mode == NULL)
		return NULL;

	mode->hdisplay = hdisplay;
	mode->vdisplay = vdisplay;
	mode->type &= ~DRM_MODE_TYPE_PREFERRED;
	strscpy(mode->name, name, DRM_DISPLAY_MODE_LEN);

	return mode;

}

static void amdgpu_dm_connector_add_common_modes(struct drm_encoder *encoder,
						 struct drm_connector *connector)
{
	struct amdgpu_encoder *amdgpu_encoder = to_amdgpu_encoder(encoder);
	struct drm_display_mode *mode = NULL;
	struct drm_display_mode *native_mode = &amdgpu_encoder->native_mode;
	struct amdgpu_dm_connector *amdgpu_dm_connector =
				to_amdgpu_dm_connector(connector);
	int i;
	int n;
	struct mode_size {
		char name[DRM_DISPLAY_MODE_LEN];
		int w;
		int h;
	} common_modes[] = {
		{  "640x480",  640,  480},
		{  "800x600",  800,  600},
		{ "1024x768", 1024,  768},
		{ "1280x720", 1280,  720},
		{ "1280x800", 1280,  800},
		{"1280x1024", 1280, 1024},
		{ "1440x900", 1440,  900},
		{"1680x1050", 1680, 1050},
		{"1600x1200", 1600, 1200},
		{"1920x1080", 1920, 1080},
		{"1920x1200", 1920, 1200}
	};

	n = ARRAY_SIZE(common_modes);

	for (i = 0; i < n; i++) {
		struct drm_display_mode *curmode = NULL;
		bool mode_existed = false;

		if (common_modes[i].w > native_mode->hdisplay ||
		    common_modes[i].h > native_mode->vdisplay ||
		   (common_modes[i].w == native_mode->hdisplay &&
		    common_modes[i].h == native_mode->vdisplay))
			continue;

		list_for_each_entry(curmode, &connector->probed_modes, head) {
			if (common_modes[i].w == curmode->hdisplay &&
			    common_modes[i].h == curmode->vdisplay) {
				mode_existed = true;
				break;
			}
		}

		if (mode_existed)
			continue;

		mode = amdgpu_dm_create_common_mode(encoder,
				common_modes[i].name, common_modes[i].w,
				common_modes[i].h);
		drm_mode_probed_add(connector, mode);
		amdgpu_dm_connector->num_modes++;
	}
}

static void amdgpu_dm_connector_ddc_get_modes(struct drm_connector *connector,
					      struct edid *edid)
{
	struct amdgpu_dm_connector *amdgpu_dm_connector =
			to_amdgpu_dm_connector(connector);

	if (edid) {
		/* empty probed_modes */
		INIT_LIST_HEAD(&connector->probed_modes);
		amdgpu_dm_connector->num_modes =
				drm_add_edid_modes(connector, edid);

		/* sorting the probed modes before calling function
		 * amdgpu_dm_get_native_mode() since EDID can have
		 * more than one preferred mode. The modes that are
		 * later in the probed mode list could be of higher
		 * and preferred resolution. For example, 3840x2160
		 * resolution in base EDID preferred timing and 4096x2160
		 * preferred resolution in DID extension block later.
		 */
		drm_mode_sort(&connector->probed_modes);
		amdgpu_dm_get_native_mode(connector);
	} else {
		amdgpu_dm_connector->num_modes = 0;
	}
}

static int amdgpu_dm_connector_get_modes(struct drm_connector *connector)
{
	struct amdgpu_dm_connector *amdgpu_dm_connector =
			to_amdgpu_dm_connector(connector);
	struct drm_encoder *encoder;
	struct edid *edid = amdgpu_dm_connector->edid;

	encoder = amdgpu_dm_connector_to_encoder(connector);

	if (!edid || !drm_edid_is_valid(edid)) {
		amdgpu_dm_connector->num_modes =
				drm_add_modes_noedid(connector, 640, 480);
	} else {
		amdgpu_dm_connector_ddc_get_modes(connector, edid);
		amdgpu_dm_connector_add_common_modes(encoder, connector);
	}
	amdgpu_dm_fbc_init(connector);

	return amdgpu_dm_connector->num_modes;
}

void amdgpu_dm_connector_init_helper(struct amdgpu_display_manager *dm,
				     struct amdgpu_dm_connector *aconnector,
				     int connector_type,
				     struct dc_link *link,
				     int link_index)
{
	struct amdgpu_device *adev = dm->ddev->dev_private;

	/*
	 * Some of the properties below require access to state, like bpc.
	 * Allocate some default initial connector state with our reset helper.
	 */
	if (aconnector->base.funcs->reset)
		aconnector->base.funcs->reset(&aconnector->base);

	aconnector->connector_id = link_index;
	aconnector->dc_link = link;
	aconnector->base.interlace_allowed = false;
	aconnector->base.doublescan_allowed = false;
	aconnector->base.stereo_allowed = false;
	aconnector->base.dpms = DRM_MODE_DPMS_OFF;
	aconnector->hpd.hpd = AMDGPU_HPD_NONE; /* not used */
	aconnector->audio_inst = -1;
	mutex_init(&aconnector->hpd_lock);

	/*
	 * configure support HPD hot plug connector_>polled default value is 0
	 * which means HPD hot plug not supported
	 */
	switch (connector_type) {
	case DRM_MODE_CONNECTOR_HDMIA:
		aconnector->base.polled = DRM_CONNECTOR_POLL_HPD;
		aconnector->base.ycbcr_420_allowed =
			link->link_enc->features.hdmi_ycbcr420_supported ? true : false;
		break;
	case DRM_MODE_CONNECTOR_DisplayPort:
		aconnector->base.polled = DRM_CONNECTOR_POLL_HPD;
		aconnector->base.ycbcr_420_allowed =
			link->link_enc->features.dp_ycbcr420_supported ? true : false;
		break;
	case DRM_MODE_CONNECTOR_DVID:
		aconnector->base.polled = DRM_CONNECTOR_POLL_HPD;
		break;
	default:
		break;
	}

	drm_object_attach_property(&aconnector->base.base,
				dm->ddev->mode_config.scaling_mode_property,
				DRM_MODE_SCALE_NONE);

	drm_object_attach_property(&aconnector->base.base,
				adev->mode_info.underscan_property,
				UNDERSCAN_OFF);
	drm_object_attach_property(&aconnector->base.base,
				adev->mode_info.underscan_hborder_property,
				0);
	drm_object_attach_property(&aconnector->base.base,
				adev->mode_info.underscan_vborder_property,
				0);

	if (!aconnector->mst_port)
		drm_connector_attach_max_bpc_property(&aconnector->base, 8, 16);

	/* This defaults to the max in the range, but we want 8bpc for non-edp. */
	aconnector->base.state->max_bpc = (connector_type == DRM_MODE_CONNECTOR_eDP) ? 16 : 8;
	aconnector->base.state->max_requested_bpc = aconnector->base.state->max_bpc;

	if (connector_type == DRM_MODE_CONNECTOR_eDP &&
	    dc_is_dmcu_initialized(adev->dm.dc)) {
		drm_object_attach_property(&aconnector->base.base,
				adev->mode_info.abm_level_property, 0);
	}

	if (connector_type == DRM_MODE_CONNECTOR_HDMIA ||
	    connector_type == DRM_MODE_CONNECTOR_DisplayPort ||
	    connector_type == DRM_MODE_CONNECTOR_eDP) {
		drm_object_attach_property(
			&aconnector->base.base,
			dm->ddev->mode_config.hdr_output_metadata_property, 0);

		if (!aconnector->mst_port)
			drm_connector_attach_vrr_capable_property(&aconnector->base);

#ifdef CONFIG_DRM_AMD_DC_HDCP
		if (adev->dm.hdcp_workqueue)
			drm_connector_attach_content_protection_property(&aconnector->base, true);
#endif
	}
}

static int amdgpu_dm_i2c_xfer(struct i2c_adapter *i2c_adap,
			      struct i2c_msg *msgs, int num)
{
	struct amdgpu_i2c_adapter *i2c = i2c_get_adapdata(i2c_adap);
	struct ddc_service *ddc_service = i2c->ddc_service;
	struct i2c_command cmd;
	int i;
	int result = -EIO;

	cmd.payloads = kcalloc(num, sizeof(struct i2c_payload), GFP_KERNEL);

	if (!cmd.payloads)
		return result;

	cmd.number_of_payloads = num;
	cmd.engine = I2C_COMMAND_ENGINE_DEFAULT;
	cmd.speed = 100;

	for (i = 0; i < num; i++) {
		cmd.payloads[i].write = !(msgs[i].flags & I2C_M_RD);
		cmd.payloads[i].address = msgs[i].addr;
		cmd.payloads[i].length = msgs[i].len;
		cmd.payloads[i].data = msgs[i].buf;
	}

	if (dc_submit_i2c(
			ddc_service->ctx->dc,
			ddc_service->ddc_pin->hw_info.ddc_channel,
			&cmd))
		result = num;

	kfree(cmd.payloads);
	return result;
}

static u32 amdgpu_dm_i2c_func(struct i2c_adapter *adap)
{
	return I2C_FUNC_I2C | I2C_FUNC_SMBUS_EMUL;
}

static const struct i2c_algorithm amdgpu_dm_i2c_algo = {
	.master_xfer = amdgpu_dm_i2c_xfer,
	.functionality = amdgpu_dm_i2c_func,
};

static struct amdgpu_i2c_adapter *
create_i2c(struct ddc_service *ddc_service,
	   int link_index,
	   int *res)
{
	struct amdgpu_device *adev = ddc_service->ctx->driver_context;
	struct amdgpu_i2c_adapter *i2c;

	i2c = kzalloc(sizeof(struct amdgpu_i2c_adapter), GFP_KERNEL);
	if (!i2c)
		return NULL;
	i2c->base.owner = THIS_MODULE;
	i2c->base.class = I2C_CLASS_DDC;
	i2c->base.dev.parent = &adev->pdev->dev;
	i2c->base.algo = &amdgpu_dm_i2c_algo;
	snprintf(i2c->base.name, sizeof(i2c->base.name), "AMDGPU DM i2c hw bus %d", link_index);
	i2c_set_adapdata(&i2c->base, i2c);
	i2c->ddc_service = ddc_service;
	i2c->ddc_service->ddc_pin->hw_info.ddc_channel = link_index;

	return i2c;
}


/*
 * Note: this function assumes that dc_link_detect() was called for the
 * dc_link which will be represented by this aconnector.
 */
static int amdgpu_dm_connector_init(struct amdgpu_display_manager *dm,
				    struct amdgpu_dm_connector *aconnector,
				    uint32_t link_index,
				    struct amdgpu_encoder *aencoder)
{
	int res = 0;
	int connector_type;
	struct dc *dc = dm->dc;
	struct dc_link *link = dc_get_link_at_index(dc, link_index);
	struct amdgpu_i2c_adapter *i2c;

	link->priv = aconnector;

	DRM_DEBUG_DRIVER("%s()\n", __func__);

	i2c = create_i2c(link->ddc, link->link_index, &res);
	if (!i2c) {
		DRM_ERROR("Failed to create i2c adapter data\n");
		return -ENOMEM;
	}

	aconnector->i2c = i2c;
	res = i2c_add_adapter(&i2c->base);

	if (res) {
		DRM_ERROR("Failed to register hw i2c %d\n", link->link_index);
		goto out_free;
	}

	connector_type = to_drm_connector_type(link->connector_signal);

	res = drm_connector_init_with_ddc(
			dm->ddev,
			&aconnector->base,
			&amdgpu_dm_connector_funcs,
			connector_type,
			&i2c->base);

	if (res) {
		DRM_ERROR("connector_init failed\n");
		aconnector->connector_id = -1;
		goto out_free;
	}

	drm_connector_helper_add(
			&aconnector->base,
			&amdgpu_dm_connector_helper_funcs);

	amdgpu_dm_connector_init_helper(
		dm,
		aconnector,
		connector_type,
		link,
		link_index);

	drm_connector_attach_encoder(
		&aconnector->base, &aencoder->base);

	if (connector_type == DRM_MODE_CONNECTOR_DisplayPort
		|| connector_type == DRM_MODE_CONNECTOR_eDP)
		amdgpu_dm_initialize_dp_connector(dm, aconnector, link->link_index);

out_free:
	if (res) {
		kfree(i2c);
		aconnector->i2c = NULL;
	}
	return res;
}

int amdgpu_dm_get_encoder_crtc_mask(struct amdgpu_device *adev)
{
	switch (adev->mode_info.num_crtc) {
	case 1:
		return 0x1;
	case 2:
		return 0x3;
	case 3:
		return 0x7;
	case 4:
		return 0xf;
	case 5:
		return 0x1f;
	case 6:
	default:
		return 0x3f;
	}
}

static int amdgpu_dm_encoder_init(struct drm_device *dev,
				  struct amdgpu_encoder *aencoder,
				  uint32_t link_index)
{
	struct amdgpu_device *adev = dev->dev_private;

	int res = drm_encoder_init(dev,
				   &aencoder->base,
				   &amdgpu_dm_encoder_funcs,
				   DRM_MODE_ENCODER_TMDS,
				   NULL);

	aencoder->base.possible_crtcs = amdgpu_dm_get_encoder_crtc_mask(adev);

	if (!res)
		aencoder->encoder_id = link_index;
	else
		aencoder->encoder_id = -1;

	drm_encoder_helper_add(&aencoder->base, &amdgpu_dm_encoder_helper_funcs);

	return res;
}

static void manage_dm_interrupts(struct amdgpu_device *adev,
				 struct amdgpu_crtc *acrtc,
				 bool enable)
{
	/*
	 * this is not correct translation but will work as soon as VBLANK
	 * constant is the same as PFLIP
	 */
	int irq_type =
		amdgpu_display_crtc_idx_to_irq_type(
			adev,
			acrtc->crtc_id);

	if (enable) {
		drm_crtc_vblank_on(&acrtc->base);
		amdgpu_irq_get(
			adev,
			&adev->pageflip_irq,
			irq_type);
	} else {

		amdgpu_irq_put(
			adev,
			&adev->pageflip_irq,
			irq_type);
		drm_crtc_vblank_off(&acrtc->base);
	}
}

static bool
is_scaling_state_different(const struct dm_connector_state *dm_state,
			   const struct dm_connector_state *old_dm_state)
{
	if (dm_state->scaling != old_dm_state->scaling)
		return true;
	if (!dm_state->underscan_enable && old_dm_state->underscan_enable) {
		if (old_dm_state->underscan_hborder != 0 && old_dm_state->underscan_vborder != 0)
			return true;
	} else  if (dm_state->underscan_enable && !old_dm_state->underscan_enable) {
		if (dm_state->underscan_hborder != 0 && dm_state->underscan_vborder != 0)
			return true;
	} else if (dm_state->underscan_hborder != old_dm_state->underscan_hborder ||
		   dm_state->underscan_vborder != old_dm_state->underscan_vborder)
		return true;
	return false;
}

#ifdef CONFIG_DRM_AMD_DC_HDCP
static bool is_content_protection_different(struct drm_connector_state *state,
					    const struct drm_connector_state *old_state,
					    const struct drm_connector *connector, struct hdcp_workqueue *hdcp_w)
{
	struct amdgpu_dm_connector *aconnector = to_amdgpu_dm_connector(connector);

	if (old_state->hdcp_content_type != state->hdcp_content_type &&
	    state->content_protection != DRM_MODE_CONTENT_PROTECTION_UNDESIRED) {
		state->content_protection = DRM_MODE_CONTENT_PROTECTION_DESIRED;
		return true;
	}

	/* CP is being re enabled, ignore this */
	if (old_state->content_protection == DRM_MODE_CONTENT_PROTECTION_ENABLED &&
	    state->content_protection == DRM_MODE_CONTENT_PROTECTION_DESIRED) {
		state->content_protection = DRM_MODE_CONTENT_PROTECTION_ENABLED;
		return false;
	}

	/* S3 resume case, since old state will always be 0 (UNDESIRED) and the restored state will be ENABLED */
	if (old_state->content_protection == DRM_MODE_CONTENT_PROTECTION_UNDESIRED &&
	    state->content_protection == DRM_MODE_CONTENT_PROTECTION_ENABLED)
		state->content_protection = DRM_MODE_CONTENT_PROTECTION_DESIRED;

	/* Check if something is connected/enabled, otherwise we start hdcp but nothing is connected/enabled
	 * hot-plug, headless s3, dpms
	 */
	if (state->content_protection == DRM_MODE_CONTENT_PROTECTION_DESIRED && connector->dpms == DRM_MODE_DPMS_ON &&
	    aconnector->dc_sink != NULL)
		return true;

	if (old_state->content_protection == state->content_protection)
		return false;

	if (state->content_protection == DRM_MODE_CONTENT_PROTECTION_UNDESIRED)
		return true;

	return false;
}

#endif
static void remove_stream(struct amdgpu_device *adev,
			  struct amdgpu_crtc *acrtc,
			  struct dc_stream_state *stream)
{
	/* this is the update mode case */

	acrtc->otg_inst = -1;
	acrtc->enabled = false;
}

static int get_cursor_position(struct drm_plane *plane, struct drm_crtc *crtc,
			       struct dc_cursor_position *position)
{
	struct amdgpu_crtc *amdgpu_crtc = to_amdgpu_crtc(crtc);
	int x, y;
	int xorigin = 0, yorigin = 0;

	position->enable = false;
	position->x = 0;
	position->y = 0;

	if (!crtc || !plane->state->fb)
		return 0;

	if ((plane->state->crtc_w > amdgpu_crtc->max_cursor_width) ||
	    (plane->state->crtc_h > amdgpu_crtc->max_cursor_height)) {
		DRM_ERROR("%s: bad cursor width or height %d x %d\n",
			  __func__,
			  plane->state->crtc_w,
			  plane->state->crtc_h);
		return -EINVAL;
	}

	x = plane->state->crtc_x;
	y = plane->state->crtc_y;

	if (x <= -amdgpu_crtc->max_cursor_width ||
	    y <= -amdgpu_crtc->max_cursor_height)
		return 0;

	if (x < 0) {
		xorigin = min(-x, amdgpu_crtc->max_cursor_width - 1);
		x = 0;
	}
	if (y < 0) {
		yorigin = min(-y, amdgpu_crtc->max_cursor_height - 1);
		y = 0;
	}
	position->enable = true;
	position->translate_by_source = true;
	position->x = x;
	position->y = y;
	position->x_hotspot = xorigin;
	position->y_hotspot = yorigin;

	return 0;
}

static void handle_cursor_update(struct drm_plane *plane,
				 struct drm_plane_state *old_plane_state)
{
	struct amdgpu_device *adev = plane->dev->dev_private;
	struct amdgpu_framebuffer *afb = to_amdgpu_framebuffer(plane->state->fb);
	struct drm_crtc *crtc = afb ? plane->state->crtc : old_plane_state->crtc;
	struct dm_crtc_state *crtc_state = crtc ? to_dm_crtc_state(crtc->state) : NULL;
	struct amdgpu_crtc *amdgpu_crtc = to_amdgpu_crtc(crtc);
	uint64_t address = afb ? afb->address : 0;
	struct dc_cursor_position position;
	struct dc_cursor_attributes attributes;
	int ret;

	if (!plane->state->fb && !old_plane_state->fb)
		return;

	DRM_DEBUG_DRIVER("%s: crtc_id=%d with size %d to %d\n",
			 __func__,
			 amdgpu_crtc->crtc_id,
			 plane->state->crtc_w,
			 plane->state->crtc_h);

	ret = get_cursor_position(plane, crtc, &position);
	if (ret)
		return;

	if (!position.enable) {
		/* turn off cursor */
		if (crtc_state && crtc_state->stream) {
			mutex_lock(&adev->dm.dc_lock);
			dc_stream_set_cursor_position(crtc_state->stream,
						      &position);
			mutex_unlock(&adev->dm.dc_lock);
		}
		return;
	}

	amdgpu_crtc->cursor_width = plane->state->crtc_w;
	amdgpu_crtc->cursor_height = plane->state->crtc_h;

	memset(&attributes, 0, sizeof(attributes));
	attributes.address.high_part = upper_32_bits(address);
	attributes.address.low_part  = lower_32_bits(address);
	attributes.width             = plane->state->crtc_w;
	attributes.height            = plane->state->crtc_h;
	attributes.color_format      = CURSOR_MODE_COLOR_PRE_MULTIPLIED_ALPHA;
	attributes.rotation_angle    = 0;
	attributes.attribute_flags.value = 0;

	attributes.pitch = attributes.width;

	if (crtc_state->stream) {
		mutex_lock(&adev->dm.dc_lock);
		if (!dc_stream_set_cursor_attributes(crtc_state->stream,
							 &attributes))
			DRM_ERROR("DC failed to set cursor attributes\n");

		if (!dc_stream_set_cursor_position(crtc_state->stream,
						   &position))
			DRM_ERROR("DC failed to set cursor position\n");
		mutex_unlock(&adev->dm.dc_lock);
	}
}

static void prepare_flip_isr(struct amdgpu_crtc *acrtc)
{

	assert_spin_locked(&acrtc->base.dev->event_lock);
	WARN_ON(acrtc->event);

	acrtc->event = acrtc->base.state->event;

	/* Set the flip status */
	acrtc->pflip_status = AMDGPU_FLIP_SUBMITTED;

	/* Mark this event as consumed */
	acrtc->base.state->event = NULL;

	DRM_DEBUG_DRIVER("crtc:%d, pflip_stat:AMDGPU_FLIP_SUBMITTED\n",
						 acrtc->crtc_id);
}

static void update_freesync_state_on_stream(
	struct amdgpu_display_manager *dm,
	struct dm_crtc_state *new_crtc_state,
	struct dc_stream_state *new_stream,
	struct dc_plane_state *surface,
	u32 flip_timestamp_in_us)
{
	struct mod_vrr_params vrr_params;
	struct dc_info_packet vrr_infopacket = {0};
	struct amdgpu_device *adev = dm->adev;
	unsigned long flags;

	if (!new_stream)
		return;

	/*
	 * TODO: Determine why min/max totals and vrefresh can be 0 here.
	 * For now it's sufficient to just guard against these conditions.
	 */

	if (!new_stream->timing.h_total || !new_stream->timing.v_total)
		return;

	spin_lock_irqsave(&adev->ddev->event_lock, flags);
	vrr_params = new_crtc_state->vrr_params;

	if (surface) {
		mod_freesync_handle_preflip(
			dm->freesync_module,
			surface,
			new_stream,
			flip_timestamp_in_us,
			&vrr_params);

		if (adev->family < AMDGPU_FAMILY_AI &&
		    amdgpu_dm_vrr_active(new_crtc_state)) {
			mod_freesync_handle_v_update(dm->freesync_module,
						     new_stream, &vrr_params);

			/* Need to call this before the frame ends. */
			dc_stream_adjust_vmin_vmax(dm->dc,
						   new_crtc_state->stream,
						   &vrr_params.adjust);
		}
	}

	mod_freesync_build_vrr_infopacket(
		dm->freesync_module,
		new_stream,
		&vrr_params,
		PACKET_TYPE_VRR,
		TRANSFER_FUNC_UNKNOWN,
		&vrr_infopacket);

	new_crtc_state->freesync_timing_changed |=
		(memcmp(&new_crtc_state->vrr_params.adjust,
			&vrr_params.adjust,
			sizeof(vrr_params.adjust)) != 0);

	new_crtc_state->freesync_vrr_info_changed |=
		(memcmp(&new_crtc_state->vrr_infopacket,
			&vrr_infopacket,
			sizeof(vrr_infopacket)) != 0);

	new_crtc_state->vrr_params = vrr_params;
	new_crtc_state->vrr_infopacket = vrr_infopacket;

	new_stream->adjust = new_crtc_state->vrr_params.adjust;
	new_stream->vrr_infopacket = vrr_infopacket;

	if (new_crtc_state->freesync_vrr_info_changed)
		DRM_DEBUG_KMS("VRR packet update: crtc=%u enabled=%d state=%d",
			      new_crtc_state->base.crtc->base.id,
			      (int)new_crtc_state->base.vrr_enabled,
			      (int)vrr_params.state);

	spin_unlock_irqrestore(&adev->ddev->event_lock, flags);
}

static void pre_update_freesync_state_on_stream(
	struct amdgpu_display_manager *dm,
	struct dm_crtc_state *new_crtc_state)
{
	struct dc_stream_state *new_stream = new_crtc_state->stream;
	struct mod_vrr_params vrr_params;
	struct mod_freesync_config config = new_crtc_state->freesync_config;
	struct amdgpu_device *adev = dm->adev;
	unsigned long flags;

	if (!new_stream)
		return;

	/*
	 * TODO: Determine why min/max totals and vrefresh can be 0 here.
	 * For now it's sufficient to just guard against these conditions.
	 */
	if (!new_stream->timing.h_total || !new_stream->timing.v_total)
		return;

	spin_lock_irqsave(&adev->ddev->event_lock, flags);
	vrr_params = new_crtc_state->vrr_params;

	if (new_crtc_state->vrr_supported &&
	    config.min_refresh_in_uhz &&
	    config.max_refresh_in_uhz) {
		config.state = new_crtc_state->base.vrr_enabled ?
			VRR_STATE_ACTIVE_VARIABLE :
			VRR_STATE_INACTIVE;
	} else {
		config.state = VRR_STATE_UNSUPPORTED;
	}

	mod_freesync_build_vrr_params(dm->freesync_module,
				      new_stream,
				      &config, &vrr_params);

	new_crtc_state->freesync_timing_changed |=
		(memcmp(&new_crtc_state->vrr_params.adjust,
			&vrr_params.adjust,
			sizeof(vrr_params.adjust)) != 0);

	new_crtc_state->vrr_params = vrr_params;
	spin_unlock_irqrestore(&adev->ddev->event_lock, flags);
}

static void amdgpu_dm_handle_vrr_transition(struct dm_crtc_state *old_state,
					    struct dm_crtc_state *new_state)
{
	bool old_vrr_active = amdgpu_dm_vrr_active(old_state);
	bool new_vrr_active = amdgpu_dm_vrr_active(new_state);

	if (!old_vrr_active && new_vrr_active) {
		/* Transition VRR inactive -> active:
		 * While VRR is active, we must not disable vblank irq, as a
		 * reenable after disable would compute bogus vblank/pflip
		 * timestamps if it likely happened inside display front-porch.
		 *
		 * We also need vupdate irq for the actual core vblank handling
		 * at end of vblank.
		 */
		dm_set_vupdate_irq(new_state->base.crtc, true);
		drm_crtc_vblank_get(new_state->base.crtc);
		DRM_DEBUG_DRIVER("%s: crtc=%u VRR off->on: Get vblank ref\n",
				 __func__, new_state->base.crtc->base.id);
	} else if (old_vrr_active && !new_vrr_active) {
		/* Transition VRR active -> inactive:
		 * Allow vblank irq disable again for fixed refresh rate.
		 */
		dm_set_vupdate_irq(new_state->base.crtc, false);
		drm_crtc_vblank_put(new_state->base.crtc);
		DRM_DEBUG_DRIVER("%s: crtc=%u VRR on->off: Drop vblank ref\n",
				 __func__, new_state->base.crtc->base.id);
	}
}

static void amdgpu_dm_commit_cursors(struct drm_atomic_state *state)
{
	struct drm_plane *plane;
	struct drm_plane_state *old_plane_state, *new_plane_state;
	int i;

	/*
	 * TODO: Make this per-stream so we don't issue redundant updates for
	 * commits with multiple streams.
	 */
	for_each_oldnew_plane_in_state(state, plane, old_plane_state,
				       new_plane_state, i)
		if (plane->type == DRM_PLANE_TYPE_CURSOR)
			handle_cursor_update(plane, old_plane_state);
}

static void amdgpu_dm_commit_planes(struct drm_atomic_state *state,
				    struct dc_state *dc_state,
				    struct drm_device *dev,
				    struct amdgpu_display_manager *dm,
				    struct drm_crtc *pcrtc,
				    bool wait_for_vblank)
{
	uint32_t i;
	uint64_t timestamp_ns;
	struct drm_plane *plane;
	struct drm_plane_state *old_plane_state, *new_plane_state;
	struct amdgpu_crtc *acrtc_attach = to_amdgpu_crtc(pcrtc);
	struct drm_crtc_state *new_pcrtc_state =
			drm_atomic_get_new_crtc_state(state, pcrtc);
	struct dm_crtc_state *acrtc_state = to_dm_crtc_state(new_pcrtc_state);
	struct dm_crtc_state *dm_old_crtc_state =
			to_dm_crtc_state(drm_atomic_get_old_crtc_state(state, pcrtc));
	int planes_count = 0, vpos, hpos;
	long r;
	unsigned long flags;
	struct amdgpu_bo *abo;
	uint64_t tiling_flags;
	bool tmz_surface = false;
	uint32_t target_vblank, last_flip_vblank;
	bool vrr_active = amdgpu_dm_vrr_active(acrtc_state);
	bool pflip_present = false;
	struct {
		struct dc_surface_update surface_updates[MAX_SURFACES];
		struct dc_plane_info plane_infos[MAX_SURFACES];
		struct dc_scaling_info scaling_infos[MAX_SURFACES];
		struct dc_flip_addrs flip_addrs[MAX_SURFACES];
		struct dc_stream_update stream_update;
	} *bundle;

	bundle = kzalloc(sizeof(*bundle), GFP_KERNEL);

	if (!bundle) {
		dm_error("Failed to allocate update bundle\n");
		goto cleanup;
	}

	/*
	 * Disable the cursor first if we're disabling all the planes.
	 * It'll remain on the screen after the planes are re-enabled
	 * if we don't.
	 */
	if (acrtc_state->active_planes == 0)
		amdgpu_dm_commit_cursors(state);

	/* update planes when needed */
	for_each_oldnew_plane_in_state(state, plane, old_plane_state, new_plane_state, i) {
		struct drm_crtc *crtc = new_plane_state->crtc;
		struct drm_crtc_state *new_crtc_state;
		struct drm_framebuffer *fb = new_plane_state->fb;
		bool plane_needs_flip;
		struct dc_plane_state *dc_plane;
		struct dm_plane_state *dm_new_plane_state = to_dm_plane_state(new_plane_state);

		/* Cursor plane is handled after stream updates */
		if (plane->type == DRM_PLANE_TYPE_CURSOR)
			continue;

		if (!fb || !crtc || pcrtc != crtc)
			continue;

		new_crtc_state = drm_atomic_get_new_crtc_state(state, crtc);
		if (!new_crtc_state->active)
			continue;

		dc_plane = dm_new_plane_state->dc_state;

		bundle->surface_updates[planes_count].surface = dc_plane;
		if (new_pcrtc_state->color_mgmt_changed) {
			bundle->surface_updates[planes_count].gamma = dc_plane->gamma_correction;
			bundle->surface_updates[planes_count].in_transfer_func = dc_plane->in_transfer_func;
			bundle->surface_updates[planes_count].gamut_remap_matrix = &dc_plane->gamut_remap_matrix;
		}

		fill_dc_scaling_info(new_plane_state,
				     &bundle->scaling_infos[planes_count]);

		bundle->surface_updates[planes_count].scaling_info =
			&bundle->scaling_infos[planes_count];

		plane_needs_flip = old_plane_state->fb && new_plane_state->fb;

		pflip_present = pflip_present || plane_needs_flip;

		if (!plane_needs_flip) {
			planes_count += 1;
			continue;
		}

		abo = gem_to_amdgpu_bo(fb->obj[0]);

		/*
		 * Wait for all fences on this FB. Do limited wait to avoid
		 * deadlock during GPU reset when this fence will not signal
		 * but we hold reservation lock for the BO.
		 */
		r = dma_resv_wait_timeout_rcu(abo->tbo.base.resv, true,
							false,
							msecs_to_jiffies(5000));
		if (unlikely(r <= 0))
			DRM_ERROR("Waiting for fences timed out!");

		/*
		 * TODO This might fail and hence better not used, wait
		 * explicitly on fences instead
		 * and in general should be called for
		 * blocking commit to as per framework helpers
		 */
		r = amdgpu_bo_reserve(abo, true);
		if (unlikely(r != 0))
			DRM_ERROR("failed to reserve buffer before flip\n");

		amdgpu_bo_get_tiling_flags(abo, &tiling_flags);

		tmz_surface = amdgpu_bo_encrypted(abo);

		amdgpu_bo_unreserve(abo);

		fill_dc_plane_info_and_addr(
			dm->adev, new_plane_state, tiling_flags,
			&bundle->plane_infos[planes_count],
			&bundle->flip_addrs[planes_count].address,
			tmz_surface,
			false);

		DRM_DEBUG_DRIVER("plane: id=%d dcc_en=%d\n",
				 new_plane_state->plane->index,
				 bundle->plane_infos[planes_count].dcc.enable);

		bundle->surface_updates[planes_count].plane_info =
			&bundle->plane_infos[planes_count];

		/*
		 * Only allow immediate flips for fast updates that don't
		 * change FB pitch, DCC state, rotation or mirroing.
		 */
		bundle->flip_addrs[planes_count].flip_immediate =
			crtc->state->async_flip &&
			acrtc_state->update_type == UPDATE_TYPE_FAST;

		timestamp_ns = ktime_get_ns();
		bundle->flip_addrs[planes_count].flip_timestamp_in_us = div_u64(timestamp_ns, 1000);
		bundle->surface_updates[planes_count].flip_addr = &bundle->flip_addrs[planes_count];
		bundle->surface_updates[planes_count].surface = dc_plane;

		if (!bundle->surface_updates[planes_count].surface) {
			DRM_ERROR("No surface for CRTC: id=%d\n",
					acrtc_attach->crtc_id);
			continue;
		}

		if (plane == pcrtc->primary)
			update_freesync_state_on_stream(
				dm,
				acrtc_state,
				acrtc_state->stream,
				dc_plane,
				bundle->flip_addrs[planes_count].flip_timestamp_in_us);

		DRM_DEBUG_DRIVER("%s Flipping to hi: 0x%x, low: 0x%x\n",
				 __func__,
				 bundle->flip_addrs[planes_count].address.grph.addr.high_part,
				 bundle->flip_addrs[planes_count].address.grph.addr.low_part);

		planes_count += 1;

	}

	if (pflip_present) {
		if (!vrr_active) {
			/* Use old throttling in non-vrr fixed refresh rate mode
			 * to keep flip scheduling based on target vblank counts
			 * working in a backwards compatible way, e.g., for
			 * clients using the GLX_OML_sync_control extension or
			 * DRI3/Present extension with defined target_msc.
			 */
			last_flip_vblank = amdgpu_get_vblank_counter_kms(pcrtc);
		}
		else {
			/* For variable refresh rate mode only:
			 * Get vblank of last completed flip to avoid > 1 vrr
			 * flips per video frame by use of throttling, but allow
			 * flip programming anywhere in the possibly large
			 * variable vrr vblank interval for fine-grained flip
			 * timing control and more opportunity to avoid stutter
			 * on late submission of flips.
			 */
			spin_lock_irqsave(&pcrtc->dev->event_lock, flags);
			last_flip_vblank = acrtc_attach->last_flip_vblank;
			spin_unlock_irqrestore(&pcrtc->dev->event_lock, flags);
		}

		target_vblank = last_flip_vblank + wait_for_vblank;

		/*
		 * Wait until we're out of the vertical blank period before the one
		 * targeted by the flip
		 */
		while ((acrtc_attach->enabled &&
			(amdgpu_display_get_crtc_scanoutpos(dm->ddev, acrtc_attach->crtc_id,
							    0, &vpos, &hpos, NULL,
							    NULL, &pcrtc->hwmode)
			 & (DRM_SCANOUTPOS_VALID | DRM_SCANOUTPOS_IN_VBLANK)) ==
			(DRM_SCANOUTPOS_VALID | DRM_SCANOUTPOS_IN_VBLANK) &&
			(int)(target_vblank -
			  amdgpu_get_vblank_counter_kms(pcrtc)) > 0)) {
			usleep_range(1000, 1100);
		}

		if (acrtc_attach->base.state->event) {
			drm_crtc_vblank_get(pcrtc);

			spin_lock_irqsave(&pcrtc->dev->event_lock, flags);

			WARN_ON(acrtc_attach->pflip_status != AMDGPU_FLIP_NONE);
			prepare_flip_isr(acrtc_attach);

			spin_unlock_irqrestore(&pcrtc->dev->event_lock, flags);
		}

		if (acrtc_state->stream) {
			if (acrtc_state->freesync_vrr_info_changed)
				bundle->stream_update.vrr_infopacket =
					&acrtc_state->stream->vrr_infopacket;
		}
	}

	/* Update the planes if changed or disable if we don't have any. */
	if ((planes_count || acrtc_state->active_planes == 0) &&
		acrtc_state->stream) {
		bundle->stream_update.stream = acrtc_state->stream;
		if (new_pcrtc_state->mode_changed) {
			bundle->stream_update.src = acrtc_state->stream->src;
			bundle->stream_update.dst = acrtc_state->stream->dst;
		}

		if (new_pcrtc_state->color_mgmt_changed) {
			/*
			 * TODO: This isn't fully correct since we've actually
			 * already modified the stream in place.
			 */
			bundle->stream_update.gamut_remap =
				&acrtc_state->stream->gamut_remap_matrix;
			bundle->stream_update.output_csc_transform =
				&acrtc_state->stream->csc_color_matrix;
			bundle->stream_update.out_transfer_func =
				acrtc_state->stream->out_transfer_func;
		}

		acrtc_state->stream->abm_level = acrtc_state->abm_level;
		if (acrtc_state->abm_level != dm_old_crtc_state->abm_level)
			bundle->stream_update.abm_level = &acrtc_state->abm_level;

		/*
		 * If FreeSync state on the stream has changed then we need to
		 * re-adjust the min/max bounds now that DC doesn't handle this
		 * as part of commit.
		 */
		if (amdgpu_dm_vrr_active(dm_old_crtc_state) !=
		    amdgpu_dm_vrr_active(acrtc_state)) {
			spin_lock_irqsave(&pcrtc->dev->event_lock, flags);
			dc_stream_adjust_vmin_vmax(
				dm->dc, acrtc_state->stream,
				&acrtc_state->vrr_params.adjust);
			spin_unlock_irqrestore(&pcrtc->dev->event_lock, flags);
		}
		mutex_lock(&dm->dc_lock);
		if ((acrtc_state->update_type > UPDATE_TYPE_FAST) &&
				acrtc_state->stream->link->psr_settings.psr_allow_active)
			amdgpu_dm_psr_disable(acrtc_state->stream);

		dc_commit_updates_for_stream(dm->dc,
						     bundle->surface_updates,
						     planes_count,
						     acrtc_state->stream,
						     &bundle->stream_update,
						     dc_state);

		if ((acrtc_state->update_type > UPDATE_TYPE_FAST) &&
				acrtc_state->stream->link->psr_settings.psr_version != DC_PSR_VERSION_UNSUPPORTED &&
				!acrtc_state->stream->link->psr_settings.psr_feature_enabled)
			amdgpu_dm_link_setup_psr(acrtc_state->stream);
		else if ((acrtc_state->update_type == UPDATE_TYPE_FAST) &&
				acrtc_state->stream->link->psr_settings.psr_feature_enabled &&
				!acrtc_state->stream->link->psr_settings.psr_allow_active) {
			amdgpu_dm_psr_enable(acrtc_state->stream);
		}

		mutex_unlock(&dm->dc_lock);
	}

	/*
	 * Update cursor state *after* programming all the planes.
	 * This avoids redundant programming in the case where we're going
	 * to be disabling a single plane - those pipes are being disabled.
	 */
	if (acrtc_state->active_planes)
		amdgpu_dm_commit_cursors(state);

cleanup:
	kfree(bundle);
}

static void amdgpu_dm_commit_audio(struct drm_device *dev,
				   struct drm_atomic_state *state)
{
	struct amdgpu_device *adev = dev->dev_private;
	struct amdgpu_dm_connector *aconnector;
	struct drm_connector *connector;
	struct drm_connector_state *old_con_state, *new_con_state;
	struct drm_crtc_state *new_crtc_state;
	struct dm_crtc_state *new_dm_crtc_state;
	const struct dc_stream_status *status;
	int i, inst;

	/* Notify device removals. */
	for_each_oldnew_connector_in_state(state, connector, old_con_state, new_con_state, i) {
		if (old_con_state->crtc != new_con_state->crtc) {
			/* CRTC changes require notification. */
			goto notify;
		}

		if (!new_con_state->crtc)
			continue;

		new_crtc_state = drm_atomic_get_new_crtc_state(
			state, new_con_state->crtc);

		if (!new_crtc_state)
			continue;

		if (!drm_atomic_crtc_needs_modeset(new_crtc_state))
			continue;

	notify:
		aconnector = to_amdgpu_dm_connector(connector);

		mutex_lock(&adev->dm.audio_lock);
		inst = aconnector->audio_inst;
		aconnector->audio_inst = -1;
		mutex_unlock(&adev->dm.audio_lock);

		amdgpu_dm_audio_eld_notify(adev, inst);
	}

	/* Notify audio device additions. */
	for_each_new_connector_in_state(state, connector, new_con_state, i) {
		if (!new_con_state->crtc)
			continue;

		new_crtc_state = drm_atomic_get_new_crtc_state(
			state, new_con_state->crtc);

		if (!new_crtc_state)
			continue;

		if (!drm_atomic_crtc_needs_modeset(new_crtc_state))
			continue;

		new_dm_crtc_state = to_dm_crtc_state(new_crtc_state);
		if (!new_dm_crtc_state->stream)
			continue;

		status = dc_stream_get_status(new_dm_crtc_state->stream);
		if (!status)
			continue;

		aconnector = to_amdgpu_dm_connector(connector);

		mutex_lock(&adev->dm.audio_lock);
		inst = status->audio_inst;
		aconnector->audio_inst = inst;
		mutex_unlock(&adev->dm.audio_lock);

		amdgpu_dm_audio_eld_notify(adev, inst);
	}
}

/*
 * Enable interrupts on CRTCs that are newly active, undergone
 * a modeset, or have active planes again.
 *
 * Done in two passes, based on the for_modeset flag:
 * Pass 1: For CRTCs going through modeset
 * Pass 2: For CRTCs going from 0 to n active planes
 *
 * Interrupts can only be enabled after the planes are programmed,
 * so this requires a two-pass approach since we don't want to
 * just defer the interrupts until after commit planes every time.
 */
static void amdgpu_dm_enable_crtc_interrupts(struct drm_device *dev,
					     struct drm_atomic_state *state,
					     bool for_modeset)
{
	struct amdgpu_device *adev = dev->dev_private;
	struct drm_crtc *crtc;
	struct drm_crtc_state *old_crtc_state, *new_crtc_state;
	int i;
#ifdef CONFIG_DEBUG_FS
	enum amdgpu_dm_pipe_crc_source source;
#endif

	for_each_oldnew_crtc_in_state(state, crtc, old_crtc_state,
				      new_crtc_state, i) {
		struct amdgpu_crtc *acrtc = to_amdgpu_crtc(crtc);
		struct dm_crtc_state *dm_new_crtc_state =
			to_dm_crtc_state(new_crtc_state);
		struct dm_crtc_state *dm_old_crtc_state =
			to_dm_crtc_state(old_crtc_state);
		bool modeset = drm_atomic_crtc_needs_modeset(new_crtc_state);
		bool run_pass;

		run_pass = (for_modeset && modeset) ||
			   (!for_modeset && !modeset &&
			    !dm_old_crtc_state->interrupts_enabled);

		if (!run_pass)
			continue;

		if (!dm_new_crtc_state->interrupts_enabled)
			continue;

		manage_dm_interrupts(adev, acrtc, true);

#ifdef CONFIG_DEBUG_FS
		/* The stream has changed so CRC capture needs to re-enabled. */
		source = dm_new_crtc_state->crc_src;
		if (amdgpu_dm_is_valid_crc_source(source)) {
			amdgpu_dm_crtc_configure_crc_source(
				crtc, dm_new_crtc_state,
				dm_new_crtc_state->crc_src);
		}
#endif
	}
}

/*
 * amdgpu_dm_crtc_copy_transient_flags - copy mirrored flags from DRM to DC
 * @crtc_state: the DRM CRTC state
 * @stream_state: the DC stream state.
 *
 * Copy the mirrored transient state flags from DRM, to DC. It is used to bring
 * a dc_stream_state's flags in sync with a drm_crtc_state's flags.
 */
static void amdgpu_dm_crtc_copy_transient_flags(struct drm_crtc_state *crtc_state,
						struct dc_stream_state *stream_state)
{
	stream_state->mode_changed = drm_atomic_crtc_needs_modeset(crtc_state);
}

static int amdgpu_dm_atomic_commit(struct drm_device *dev,
				   struct drm_atomic_state *state,
				   bool nonblock)
{
	struct drm_crtc *crtc;
	struct drm_crtc_state *old_crtc_state, *new_crtc_state;
	struct amdgpu_device *adev = dev->dev_private;
	int i;

	/*
	 * We evade vblank and pflip interrupts on CRTCs that are undergoing
	 * a modeset, being disabled, or have no active planes.
	 *
	 * It's done in atomic commit rather than commit tail for now since
	 * some of these interrupt handlers access the current CRTC state and
	 * potentially the stream pointer itself.
	 *
	 * Since the atomic state is swapped within atomic commit and not within
	 * commit tail this would leave to new state (that hasn't been committed yet)
	 * being accesssed from within the handlers.
	 *
	 * TODO: Fix this so we can do this in commit tail and not have to block
	 * in atomic check.
	 */
	for_each_oldnew_crtc_in_state(state, crtc, old_crtc_state, new_crtc_state, i) {
		struct dm_crtc_state *dm_old_crtc_state = to_dm_crtc_state(old_crtc_state);
		struct dm_crtc_state *dm_new_crtc_state = to_dm_crtc_state(new_crtc_state);
		struct amdgpu_crtc *acrtc = to_amdgpu_crtc(crtc);

		if (dm_old_crtc_state->interrupts_enabled &&
		    (!dm_new_crtc_state->interrupts_enabled ||
		     drm_atomic_crtc_needs_modeset(new_crtc_state)))
			manage_dm_interrupts(adev, acrtc, false);
	}
	/*
	 * Add check here for SoC's that support hardware cursor plane, to
	 * unset legacy_cursor_update
	 */

	return drm_atomic_helper_commit(dev, state, nonblock);

	/*TODO Handle EINTR, reenable IRQ*/
}

/**
 * amdgpu_dm_atomic_commit_tail() - AMDgpu DM's commit tail implementation.
 * @state: The atomic state to commit
 *
 * This will tell DC to commit the constructed DC state from atomic_check,
 * programming the hardware. Any failures here implies a hardware failure, since
 * atomic check should have filtered anything non-kosher.
 */
static void amdgpu_dm_atomic_commit_tail(struct drm_atomic_state *state)
{
	struct drm_device *dev = state->dev;
	struct amdgpu_device *adev = dev->dev_private;
	struct amdgpu_display_manager *dm = &adev->dm;
	struct dm_atomic_state *dm_state;
	struct dc_state *dc_state = NULL, *dc_state_temp = NULL;
	uint32_t i, j;
	struct drm_crtc *crtc;
	struct drm_crtc_state *old_crtc_state, *new_crtc_state;
	unsigned long flags;
	bool wait_for_vblank = true;
	struct drm_connector *connector;
	struct drm_connector_state *old_con_state, *new_con_state;
	struct dm_crtc_state *dm_old_crtc_state, *dm_new_crtc_state;
	int crtc_disable_count = 0;

	drm_atomic_helper_update_legacy_modeset_state(dev, state);

	dm_state = dm_atomic_get_new_state(state);
	if (dm_state && dm_state->context) {
		dc_state = dm_state->context;
	} else {
		/* No state changes, retain current state. */
		dc_state_temp = dc_create_state(dm->dc);
		ASSERT(dc_state_temp);
		dc_state = dc_state_temp;
		dc_resource_state_copy_construct_current(dm->dc, dc_state);
	}

	/* update changed items */
	for_each_oldnew_crtc_in_state(state, crtc, old_crtc_state, new_crtc_state, i) {
		struct amdgpu_crtc *acrtc = to_amdgpu_crtc(crtc);

		dm_new_crtc_state = to_dm_crtc_state(new_crtc_state);
		dm_old_crtc_state = to_dm_crtc_state(old_crtc_state);

		DRM_DEBUG_DRIVER(
			"amdgpu_crtc id:%d crtc_state_flags: enable:%d, active:%d, "
			"planes_changed:%d, mode_changed:%d,active_changed:%d,"
			"connectors_changed:%d\n",
			acrtc->crtc_id,
			new_crtc_state->enable,
			new_crtc_state->active,
			new_crtc_state->planes_changed,
			new_crtc_state->mode_changed,
			new_crtc_state->active_changed,
			new_crtc_state->connectors_changed);

		/* Copy all transient state flags into dc state */
		if (dm_new_crtc_state->stream) {
			amdgpu_dm_crtc_copy_transient_flags(&dm_new_crtc_state->base,
							    dm_new_crtc_state->stream);
		}

		/* handles headless hotplug case, updating new_state and
		 * aconnector as needed
		 */

		if (modeset_required(new_crtc_state, dm_new_crtc_state->stream, dm_old_crtc_state->stream)) {

			DRM_DEBUG_DRIVER("Atomic commit: SET crtc id %d: [%p]\n", acrtc->crtc_id, acrtc);

			if (!dm_new_crtc_state->stream) {
				/*
				 * this could happen because of issues with
				 * userspace notifications delivery.
				 * In this case userspace tries to set mode on
				 * display which is disconnected in fact.
				 * dc_sink is NULL in this case on aconnector.
				 * We expect reset mode will come soon.
				 *
				 * This can also happen when unplug is done
				 * during resume sequence ended
				 *
				 * In this case, we want to pretend we still
				 * have a sink to keep the pipe running so that
				 * hw state is consistent with the sw state
				 */
				DRM_DEBUG_DRIVER("%s: Failed to create new stream for crtc %d\n",
						__func__, acrtc->base.base.id);
				continue;
			}

			if (dm_old_crtc_state->stream)
				remove_stream(adev, acrtc, dm_old_crtc_state->stream);

			pm_runtime_get_noresume(dev->dev);

			acrtc->enabled = true;
			acrtc->hw_mode = new_crtc_state->mode;
			crtc->hwmode = new_crtc_state->mode;
		} else if (modereset_required(new_crtc_state)) {
			DRM_DEBUG_DRIVER("Atomic commit: RESET. crtc id %d:[%p]\n", acrtc->crtc_id, acrtc);
			/* i.e. reset mode */
			if (dm_old_crtc_state->stream) {
				if (dm_old_crtc_state->stream->link->psr_settings.psr_allow_active)
					amdgpu_dm_psr_disable(dm_old_crtc_state->stream);

				remove_stream(adev, acrtc, dm_old_crtc_state->stream);
			}
		}
	} /* for_each_crtc_in_state() */

	if (dc_state) {
		dm_enable_per_frame_crtc_master_sync(dc_state);
		mutex_lock(&dm->dc_lock);
		WARN_ON(!dc_commit_state(dm->dc, dc_state));
		mutex_unlock(&dm->dc_lock);
	}

	for_each_new_crtc_in_state(state, crtc, new_crtc_state, i) {
		struct amdgpu_crtc *acrtc = to_amdgpu_crtc(crtc);

		dm_new_crtc_state = to_dm_crtc_state(new_crtc_state);

		if (dm_new_crtc_state->stream != NULL) {
			const struct dc_stream_status *status =
					dc_stream_get_status(dm_new_crtc_state->stream);

			if (!status)
				status = dc_stream_get_status_from_state(dc_state,
									 dm_new_crtc_state->stream);

			if (!status)
				DC_ERR("got no status for stream %p on acrtc%p\n", dm_new_crtc_state->stream, acrtc);
			else
				acrtc->otg_inst = status->primary_otg_inst;
		}
	}
#ifdef CONFIG_DRM_AMD_DC_HDCP
	for_each_oldnew_connector_in_state(state, connector, old_con_state, new_con_state, i) {
		struct dm_connector_state *dm_new_con_state = to_dm_connector_state(new_con_state);
		struct amdgpu_crtc *acrtc = to_amdgpu_crtc(dm_new_con_state->base.crtc);
		struct amdgpu_dm_connector *aconnector = to_amdgpu_dm_connector(connector);

		new_crtc_state = NULL;

		if (acrtc)
			new_crtc_state = drm_atomic_get_new_crtc_state(state, &acrtc->base);

		dm_new_crtc_state = to_dm_crtc_state(new_crtc_state);

		if (dm_new_crtc_state && dm_new_crtc_state->stream == NULL &&
		    connector->state->content_protection == DRM_MODE_CONTENT_PROTECTION_ENABLED) {
			hdcp_reset_display(adev->dm.hdcp_workqueue, aconnector->dc_link->link_index);
			new_con_state->content_protection = DRM_MODE_CONTENT_PROTECTION_DESIRED;
			continue;
		}

		if (is_content_protection_different(new_con_state, old_con_state, connector, adev->dm.hdcp_workqueue))
			hdcp_update_display(
				adev->dm.hdcp_workqueue, aconnector->dc_link->link_index, aconnector,
				new_con_state->hdcp_content_type,
				new_con_state->content_protection == DRM_MODE_CONTENT_PROTECTION_DESIRED ? true
													 : false);
	}
#endif

	/* Handle connector state changes */
	for_each_oldnew_connector_in_state(state, connector, old_con_state, new_con_state, i) {
		struct dm_connector_state *dm_new_con_state = to_dm_connector_state(new_con_state);
		struct dm_connector_state *dm_old_con_state = to_dm_connector_state(old_con_state);
		struct amdgpu_crtc *acrtc = to_amdgpu_crtc(dm_new_con_state->base.crtc);
		struct dc_surface_update dummy_updates[MAX_SURFACES];
		struct dc_stream_update stream_update;
		struct dc_info_packet hdr_packet;
		struct dc_stream_status *status = NULL;
		bool abm_changed, hdr_changed, scaling_changed;

		memset(&dummy_updates, 0, sizeof(dummy_updates));
		memset(&stream_update, 0, sizeof(stream_update));

		if (acrtc) {
			new_crtc_state = drm_atomic_get_new_crtc_state(state, &acrtc->base);
			old_crtc_state = drm_atomic_get_old_crtc_state(state, &acrtc->base);
		}

		/* Skip any modesets/resets */
		if (!acrtc || drm_atomic_crtc_needs_modeset(new_crtc_state))
			continue;

		dm_new_crtc_state = to_dm_crtc_state(new_crtc_state);
		dm_old_crtc_state = to_dm_crtc_state(old_crtc_state);

		scaling_changed = is_scaling_state_different(dm_new_con_state,
							     dm_old_con_state);

		abm_changed = dm_new_crtc_state->abm_level !=
			      dm_old_crtc_state->abm_level;

		hdr_changed =
			is_hdr_metadata_different(old_con_state, new_con_state);

		if (!scaling_changed && !abm_changed && !hdr_changed)
			continue;

		stream_update.stream = dm_new_crtc_state->stream;
		if (scaling_changed) {
			update_stream_scaling_settings(&dm_new_con_state->base.crtc->mode,
					dm_new_con_state, dm_new_crtc_state->stream);

			stream_update.src = dm_new_crtc_state->stream->src;
			stream_update.dst = dm_new_crtc_state->stream->dst;
		}

		if (abm_changed) {
			dm_new_crtc_state->stream->abm_level = dm_new_crtc_state->abm_level;

			stream_update.abm_level = &dm_new_crtc_state->abm_level;
		}

		if (hdr_changed) {
			fill_hdr_info_packet(new_con_state, &hdr_packet);
			stream_update.hdr_static_metadata = &hdr_packet;
		}

		status = dc_stream_get_status(dm_new_crtc_state->stream);
		WARN_ON(!status);
		WARN_ON(!status->plane_count);

		/*
		 * TODO: DC refuses to perform stream updates without a dc_surface_update.
		 * Here we create an empty update on each plane.
		 * To fix this, DC should permit updating only stream properties.
		 */
		for (j = 0; j < status->plane_count; j++)
			dummy_updates[j].surface = status->plane_states[0];


		mutex_lock(&dm->dc_lock);
		dc_commit_updates_for_stream(dm->dc,
						     dummy_updates,
						     status->plane_count,
						     dm_new_crtc_state->stream,
						     &stream_update,
						     dc_state);
		mutex_unlock(&dm->dc_lock);
	}

	/* Count number of newly disabled CRTCs for dropping PM refs later. */
	for_each_oldnew_crtc_in_state(state, crtc, old_crtc_state,
				      new_crtc_state, i) {
		if (old_crtc_state->active && !new_crtc_state->active)
			crtc_disable_count++;

		dm_new_crtc_state = to_dm_crtc_state(new_crtc_state);
		dm_old_crtc_state = to_dm_crtc_state(old_crtc_state);

		/* Update freesync active state. */
		pre_update_freesync_state_on_stream(dm, dm_new_crtc_state);

		/* Handle vrr on->off / off->on transitions */
		amdgpu_dm_handle_vrr_transition(dm_old_crtc_state,
						dm_new_crtc_state);
	}

	/* Enable interrupts for CRTCs going through a modeset. */
	amdgpu_dm_enable_crtc_interrupts(dev, state, true);

	for_each_new_crtc_in_state(state, crtc, new_crtc_state, j)
		if (new_crtc_state->async_flip)
			wait_for_vblank = false;

	/* update planes when needed per crtc*/
	for_each_new_crtc_in_state(state, crtc, new_crtc_state, j) {
		dm_new_crtc_state = to_dm_crtc_state(new_crtc_state);

		if (dm_new_crtc_state->stream)
			amdgpu_dm_commit_planes(state, dc_state, dev,
						dm, crtc, wait_for_vblank);
	}

	/* Enable interrupts for CRTCs going from 0 to n active planes. */
	amdgpu_dm_enable_crtc_interrupts(dev, state, false);

	/* Update audio instances for each connector. */
	amdgpu_dm_commit_audio(dev, state);

	/*
	 * send vblank event on all events not handled in flip and
	 * mark consumed event for drm_atomic_helper_commit_hw_done
	 */
	spin_lock_irqsave(&adev->ddev->event_lock, flags);
	for_each_new_crtc_in_state(state, crtc, new_crtc_state, i) {

		if (new_crtc_state->event)
			drm_send_event_locked(dev, &new_crtc_state->event->base);

		new_crtc_state->event = NULL;
	}
	spin_unlock_irqrestore(&adev->ddev->event_lock, flags);

	/* Signal HW programming completion */
	drm_atomic_helper_commit_hw_done(state);

	if (wait_for_vblank)
		drm_atomic_helper_wait_for_flip_done(dev, state);

	drm_atomic_helper_cleanup_planes(dev, state);

	/*
	 * Finally, drop a runtime PM reference for each newly disabled CRTC,
	 * so we can put the GPU into runtime suspend if we're not driving any
	 * displays anymore
	 */
	for (i = 0; i < crtc_disable_count; i++)
		pm_runtime_put_autosuspend(dev->dev);
	pm_runtime_mark_last_busy(dev->dev);

	if (dc_state_temp)
		dc_release_state(dc_state_temp);
}


static int dm_force_atomic_commit(struct drm_connector *connector)
{
	int ret = 0;
	struct drm_device *ddev = connector->dev;
	struct drm_atomic_state *state = drm_atomic_state_alloc(ddev);
	struct amdgpu_crtc *disconnected_acrtc = to_amdgpu_crtc(connector->encoder->crtc);
	struct drm_plane *plane = disconnected_acrtc->base.primary;
	struct drm_connector_state *conn_state;
	struct drm_crtc_state *crtc_state;
	struct drm_plane_state *plane_state;

	if (!state)
		return -ENOMEM;

	state->acquire_ctx = ddev->mode_config.acquire_ctx;

	/* Construct an atomic state to restore previous display setting */

	/*
	 * Attach connectors to drm_atomic_state
	 */
	conn_state = drm_atomic_get_connector_state(state, connector);

	ret = PTR_ERR_OR_ZERO(conn_state);
	if (ret)
		goto err;

	/* Attach crtc to drm_atomic_state*/
	crtc_state = drm_atomic_get_crtc_state(state, &disconnected_acrtc->base);

	ret = PTR_ERR_OR_ZERO(crtc_state);
	if (ret)
		goto err;

	/* force a restore */
	crtc_state->mode_changed = true;

	/* Attach plane to drm_atomic_state */
	plane_state = drm_atomic_get_plane_state(state, plane);

	ret = PTR_ERR_OR_ZERO(plane_state);
	if (ret)
		goto err;


	/* Call commit internally with the state we just constructed */
	ret = drm_atomic_commit(state);
	if (!ret)
		return 0;

err:
	DRM_ERROR("Restoring old state failed with %i\n", ret);
	drm_atomic_state_put(state);

	return ret;
}

/*
 * This function handles all cases when set mode does not come upon hotplug.
 * This includes when a display is unplugged then plugged back into the
 * same port and when running without usermode desktop manager supprot
 */
void dm_restore_drm_connector_state(struct drm_device *dev,
				    struct drm_connector *connector)
{
	struct amdgpu_dm_connector *aconnector = to_amdgpu_dm_connector(connector);
	struct amdgpu_crtc *disconnected_acrtc;
	struct dm_crtc_state *acrtc_state;

	if (!aconnector->dc_sink || !connector->state || !connector->encoder)
		return;

	disconnected_acrtc = to_amdgpu_crtc(connector->encoder->crtc);
	if (!disconnected_acrtc)
		return;

	acrtc_state = to_dm_crtc_state(disconnected_acrtc->base.state);
	if (!acrtc_state->stream)
		return;

	/*
	 * If the previous sink is not released and different from the current,
	 * we deduce we are in a state where we can not rely on usermode call
	 * to turn on the display, so we do it here
	 */
	if (acrtc_state->stream->sink != aconnector->dc_sink)
		dm_force_atomic_commit(&aconnector->base);
}

/*
 * Grabs all modesetting locks to serialize against any blocking commits,
 * Waits for completion of all non blocking commits.
 */
static int do_aquire_global_lock(struct drm_device *dev,
				 struct drm_atomic_state *state)
{
	struct drm_crtc *crtc;
	struct drm_crtc_commit *commit;
	long ret;

	/*
	 * Adding all modeset locks to aquire_ctx will
	 * ensure that when the framework release it the
	 * extra locks we are locking here will get released to
	 */
	ret = drm_modeset_lock_all_ctx(dev, state->acquire_ctx);
	if (ret)
		return ret;

	list_for_each_entry(crtc, &dev->mode_config.crtc_list, head) {
		spin_lock(&crtc->commit_lock);
		commit = list_first_entry_or_null(&crtc->commit_list,
				struct drm_crtc_commit, commit_entry);
		if (commit)
			drm_crtc_commit_get(commit);
		spin_unlock(&crtc->commit_lock);

		if (!commit)
			continue;

		/*
		 * Make sure all pending HW programming completed and
		 * page flips done
		 */
		ret = wait_for_completion_interruptible_timeout(&commit->hw_done, 10*HZ);

		if (ret > 0)
			ret = wait_for_completion_interruptible_timeout(
					&commit->flip_done, 10*HZ);

		if (ret == 0)
			DRM_ERROR("[CRTC:%d:%s] hw_done or flip_done "
				  "timed out\n", crtc->base.id, crtc->name);

		drm_crtc_commit_put(commit);
	}

	return ret < 0 ? ret : 0;
}

static void get_freesync_config_for_crtc(
	struct dm_crtc_state *new_crtc_state,
	struct dm_connector_state *new_con_state)
{
	struct mod_freesync_config config = {0};
	struct amdgpu_dm_connector *aconnector =
			to_amdgpu_dm_connector(new_con_state->base.connector);
	struct drm_display_mode *mode = &new_crtc_state->base.mode;
	int vrefresh = drm_mode_vrefresh(mode);

	new_crtc_state->vrr_supported = new_con_state->freesync_capable &&
					vrefresh >= aconnector->min_vfreq &&
					vrefresh <= aconnector->max_vfreq;

	if (new_crtc_state->vrr_supported) {
		new_crtc_state->stream->ignore_msa_timing_param = true;
		config.state = new_crtc_state->base.vrr_enabled ?
				VRR_STATE_ACTIVE_VARIABLE :
				VRR_STATE_INACTIVE;
		config.min_refresh_in_uhz =
				aconnector->min_vfreq * 1000000;
		config.max_refresh_in_uhz =
				aconnector->max_vfreq * 1000000;
		config.vsif_supported = true;
		config.btr = true;
	}

	new_crtc_state->freesync_config = config;
}

static void reset_freesync_config_for_crtc(
	struct dm_crtc_state *new_crtc_state)
{
	new_crtc_state->vrr_supported = false;

	memset(&new_crtc_state->vrr_params, 0,
	       sizeof(new_crtc_state->vrr_params));
	memset(&new_crtc_state->vrr_infopacket, 0,
	       sizeof(new_crtc_state->vrr_infopacket));
}

static int dm_update_crtc_state(struct amdgpu_display_manager *dm,
				struct drm_atomic_state *state,
				struct drm_crtc *crtc,
				struct drm_crtc_state *old_crtc_state,
				struct drm_crtc_state *new_crtc_state,
				bool enable,
				bool *lock_and_validation_needed)
{
	struct dm_atomic_state *dm_state = NULL;
	struct dm_crtc_state *dm_old_crtc_state, *dm_new_crtc_state;
	struct dc_stream_state *new_stream;
	int ret = 0;

	/*
	 * TODO Move this code into dm_crtc_atomic_check once we get rid of dc_validation_set
	 * update changed items
	 */
	struct amdgpu_crtc *acrtc = NULL;
	struct amdgpu_dm_connector *aconnector = NULL;
	struct drm_connector_state *drm_new_conn_state = NULL, *drm_old_conn_state = NULL;
	struct dm_connector_state *dm_new_conn_state = NULL, *dm_old_conn_state = NULL;

	new_stream = NULL;

	dm_old_crtc_state = to_dm_crtc_state(old_crtc_state);
	dm_new_crtc_state = to_dm_crtc_state(new_crtc_state);
	acrtc = to_amdgpu_crtc(crtc);
	aconnector = amdgpu_dm_find_first_crtc_matching_connector(state, crtc);

	/* TODO This hack should go away */
	if (aconnector && enable) {
		/* Make sure fake sink is created in plug-in scenario */
		drm_new_conn_state = drm_atomic_get_new_connector_state(state,
							    &aconnector->base);
		drm_old_conn_state = drm_atomic_get_old_connector_state(state,
							    &aconnector->base);

		if (IS_ERR(drm_new_conn_state)) {
			ret = PTR_ERR_OR_ZERO(drm_new_conn_state);
			goto fail;
		}

		dm_new_conn_state = to_dm_connector_state(drm_new_conn_state);
		dm_old_conn_state = to_dm_connector_state(drm_old_conn_state);

		if (!drm_atomic_crtc_needs_modeset(new_crtc_state))
			goto skip_modeset;

		new_stream = create_validate_stream_for_sink(aconnector,
							     &new_crtc_state->mode,
							     dm_new_conn_state,
							     dm_old_crtc_state->stream);

		/*
		 * we can have no stream on ACTION_SET if a display
		 * was disconnected during S3, in this case it is not an
		 * error, the OS will be updated after detection, and
		 * will do the right thing on next atomic commit
		 */

		if (!new_stream) {
			DRM_DEBUG_DRIVER("%s: Failed to create new stream for crtc %d\n",
					__func__, acrtc->base.base.id);
			ret = -ENOMEM;
			goto fail;
		}

		dm_new_crtc_state->abm_level = dm_new_conn_state->abm_level;

		ret = fill_hdr_info_packet(drm_new_conn_state,
					   &new_stream->hdr_static_metadata);
		if (ret)
			goto fail;

		/*
		 * If we already removed the old stream from the context
		 * (and set the new stream to NULL) then we can't reuse
		 * the old stream even if the stream and scaling are unchanged.
		 * We'll hit the BUG_ON and black screen.
		 *
		 * TODO: Refactor this function to allow this check to work
		 * in all conditions.
		 */
		if (dm_new_crtc_state->stream &&
		    dc_is_stream_unchanged(new_stream, dm_old_crtc_state->stream) &&
		    dc_is_stream_scaling_unchanged(new_stream, dm_old_crtc_state->stream)) {
			new_crtc_state->mode_changed = false;
			DRM_DEBUG_DRIVER("Mode change not required, setting mode_changed to %d",
					 new_crtc_state->mode_changed);
		}
	}

	/* mode_changed flag may get updated above, need to check again */
	if (!drm_atomic_crtc_needs_modeset(new_crtc_state))
		goto skip_modeset;

	DRM_DEBUG_DRIVER(
		"amdgpu_crtc id:%d crtc_state_flags: enable:%d, active:%d, "
		"planes_changed:%d, mode_changed:%d,active_changed:%d,"
		"connectors_changed:%d\n",
		acrtc->crtc_id,
		new_crtc_state->enable,
		new_crtc_state->active,
		new_crtc_state->planes_changed,
		new_crtc_state->mode_changed,
		new_crtc_state->active_changed,
		new_crtc_state->connectors_changed);

	/* Remove stream for any changed/disabled CRTC */
	if (!enable) {

		if (!dm_old_crtc_state->stream)
			goto skip_modeset;

		ret = dm_atomic_get_state(state, &dm_state);
		if (ret)
			goto fail;

		DRM_DEBUG_DRIVER("Disabling DRM crtc: %d\n",
				crtc->base.id);

		/* i.e. reset mode */
		if (dc_remove_stream_from_ctx(
				dm->dc,
				dm_state->context,
				dm_old_crtc_state->stream) != DC_OK) {
			ret = -EINVAL;
			goto fail;
		}

		dc_stream_release(dm_old_crtc_state->stream);
		dm_new_crtc_state->stream = NULL;

		reset_freesync_config_for_crtc(dm_new_crtc_state);

		*lock_and_validation_needed = true;

	} else {/* Add stream for any updated/enabled CRTC */
		/*
		 * Quick fix to prevent NULL pointer on new_stream when
		 * added MST connectors not found in existing crtc_state in the chained mode
		 * TODO: need to dig out the root cause of that
		 */
		if (!aconnector || (!aconnector->dc_sink && aconnector->mst_port))
			goto skip_modeset;

		if (modereset_required(new_crtc_state))
			goto skip_modeset;

		if (modeset_required(new_crtc_state, new_stream,
				     dm_old_crtc_state->stream)) {

			WARN_ON(dm_new_crtc_state->stream);

			ret = dm_atomic_get_state(state, &dm_state);
			if (ret)
				goto fail;

			dm_new_crtc_state->stream = new_stream;

			dc_stream_retain(new_stream);

			DRM_DEBUG_DRIVER("Enabling DRM crtc: %d\n",
						crtc->base.id);

			if (dc_add_stream_to_ctx(
					dm->dc,
					dm_state->context,
					dm_new_crtc_state->stream) != DC_OK) {
				ret = -EINVAL;
				goto fail;
			}

			*lock_and_validation_needed = true;
		}
	}

skip_modeset:
	/* Release extra reference */
	if (new_stream)
		 dc_stream_release(new_stream);

	/*
	 * We want to do dc stream updates that do not require a
	 * full modeset below.
	 */
	if (!(enable && aconnector && new_crtc_state->enable &&
	      new_crtc_state->active))
		return 0;
	/*
	 * Given above conditions, the dc state cannot be NULL because:
	 * 1. We're in the process of enabling CRTCs (just been added
	 *    to the dc context, or already is on the context)
	 * 2. Has a valid connector attached, and
	 * 3. Is currently active and enabled.
	 * => The dc stream state currently exists.
	 */
	BUG_ON(dm_new_crtc_state->stream == NULL);

	/* Scaling or underscan settings */
	if (is_scaling_state_different(dm_old_conn_state, dm_new_conn_state))
		update_stream_scaling_settings(
			&new_crtc_state->mode, dm_new_conn_state, dm_new_crtc_state->stream);

	/* ABM settings */
	dm_new_crtc_state->abm_level = dm_new_conn_state->abm_level;

	/*
	 * Color management settings. We also update color properties
	 * when a modeset is needed, to ensure it gets reprogrammed.
	 */
	if (dm_new_crtc_state->base.color_mgmt_changed ||
	    drm_atomic_crtc_needs_modeset(new_crtc_state)) {
		ret = amdgpu_dm_update_crtc_color_mgmt(dm_new_crtc_state);
		if (ret)
			goto fail;
	}

	/* Update Freesync settings. */
	get_freesync_config_for_crtc(dm_new_crtc_state,
				     dm_new_conn_state);

	return ret;

fail:
	if (new_stream)
		dc_stream_release(new_stream);
	return ret;
}

static bool should_reset_plane(struct drm_atomic_state *state,
			       struct drm_plane *plane,
			       struct drm_plane_state *old_plane_state,
			       struct drm_plane_state *new_plane_state)
{
	struct drm_plane *other;
	struct drm_plane_state *old_other_state, *new_other_state;
	struct drm_crtc_state *new_crtc_state;
	int i;

	/*
	 * TODO: Remove this hack once the checks below are sufficient
	 * enough to determine when we need to reset all the planes on
	 * the stream.
	 */
	if (state->allow_modeset)
		return true;

	/* Exit early if we know that we're adding or removing the plane. */
	if (old_plane_state->crtc != new_plane_state->crtc)
		return true;

	/* old crtc == new_crtc == NULL, plane not in context. */
	if (!new_plane_state->crtc)
		return false;

	new_crtc_state =
		drm_atomic_get_new_crtc_state(state, new_plane_state->crtc);

	if (!new_crtc_state)
		return true;

	/* CRTC Degamma changes currently require us to recreate planes. */
	if (new_crtc_state->color_mgmt_changed)
		return true;

	if (drm_atomic_crtc_needs_modeset(new_crtc_state))
		return true;

	/*
	 * If there are any new primary or overlay planes being added or
	 * removed then the z-order can potentially change. To ensure
	 * correct z-order and pipe acquisition the current DC architecture
	 * requires us to remove and recreate all existing planes.
	 *
	 * TODO: Come up with a more elegant solution for this.
	 */
	for_each_oldnew_plane_in_state(state, other, old_other_state, new_other_state, i) {
		if (other->type == DRM_PLANE_TYPE_CURSOR)
			continue;

		if (old_other_state->crtc != new_plane_state->crtc &&
		    new_other_state->crtc != new_plane_state->crtc)
			continue;

		if (old_other_state->crtc != new_other_state->crtc)
			return true;

		/* TODO: Remove this once we can handle fast format changes. */
		if (old_other_state->fb && new_other_state->fb &&
		    old_other_state->fb->format != new_other_state->fb->format)
			return true;
	}

	return false;
}

static int dm_update_plane_state(struct dc *dc,
				 struct drm_atomic_state *state,
				 struct drm_plane *plane,
				 struct drm_plane_state *old_plane_state,
				 struct drm_plane_state *new_plane_state,
				 bool enable,
				 bool *lock_and_validation_needed)
{

	struct dm_atomic_state *dm_state = NULL;
	struct drm_crtc *new_plane_crtc, *old_plane_crtc;
	struct drm_crtc_state *old_crtc_state, *new_crtc_state;
	struct dm_crtc_state *dm_new_crtc_state, *dm_old_crtc_state;
	struct dm_plane_state *dm_new_plane_state, *dm_old_plane_state;
	struct amdgpu_crtc *new_acrtc;
	bool needs_reset;
	int ret = 0;


	new_plane_crtc = new_plane_state->crtc;
	old_plane_crtc = old_plane_state->crtc;
	dm_new_plane_state = to_dm_plane_state(new_plane_state);
	dm_old_plane_state = to_dm_plane_state(old_plane_state);

	/*TODO Implement better atomic check for cursor plane */
	if (plane->type == DRM_PLANE_TYPE_CURSOR) {
		if (!enable || !new_plane_crtc ||
			drm_atomic_plane_disabling(plane->state, new_plane_state))
			return 0;

		new_acrtc = to_amdgpu_crtc(new_plane_crtc);

		if ((new_plane_state->crtc_w > new_acrtc->max_cursor_width) ||
			(new_plane_state->crtc_h > new_acrtc->max_cursor_height)) {
			DRM_DEBUG_ATOMIC("Bad cursor size %d x %d\n",
							 new_plane_state->crtc_w, new_plane_state->crtc_h);
			return -EINVAL;
		}

		return 0;
	}

	needs_reset = should_reset_plane(state, plane, old_plane_state,
					 new_plane_state);

	/* Remove any changed/removed planes */
	if (!enable) {
		if (!needs_reset)
			return 0;

		if (!old_plane_crtc)
			return 0;

		old_crtc_state = drm_atomic_get_old_crtc_state(
				state, old_plane_crtc);
		dm_old_crtc_state = to_dm_crtc_state(old_crtc_state);

		if (!dm_old_crtc_state->stream)
			return 0;

		DRM_DEBUG_ATOMIC("Disabling DRM plane: %d on DRM crtc %d\n",
				plane->base.id, old_plane_crtc->base.id);

		ret = dm_atomic_get_state(state, &dm_state);
		if (ret)
			return ret;

		if (!dc_remove_plane_from_context(
				dc,
				dm_old_crtc_state->stream,
				dm_old_plane_state->dc_state,
				dm_state->context)) {

			ret = EINVAL;
			return ret;
		}


		dc_plane_state_release(dm_old_plane_state->dc_state);
		dm_new_plane_state->dc_state = NULL;

		*lock_and_validation_needed = true;

	} else { /* Add new planes */
		struct dc_plane_state *dc_new_plane_state;

		if (drm_atomic_plane_disabling(plane->state, new_plane_state))
			return 0;

		if (!new_plane_crtc)
			return 0;

		new_crtc_state = drm_atomic_get_new_crtc_state(state, new_plane_crtc);
		dm_new_crtc_state = to_dm_crtc_state(new_crtc_state);

		if (!dm_new_crtc_state->stream)
			return 0;

		if (!needs_reset)
			return 0;

		WARN_ON(dm_new_plane_state->dc_state);

		dc_new_plane_state = dc_create_plane_state(dc);
		if (!dc_new_plane_state)
			return -ENOMEM;

		DRM_DEBUG_DRIVER("Enabling DRM plane: %d on DRM crtc %d\n",
				plane->base.id, new_plane_crtc->base.id);

		ret = fill_dc_plane_attributes(
			new_plane_crtc->dev->dev_private,
			dc_new_plane_state,
			new_plane_state,
			new_crtc_state);
		if (ret) {
			dc_plane_state_release(dc_new_plane_state);
			return ret;
		}

		ret = dm_atomic_get_state(state, &dm_state);
		if (ret) {
			dc_plane_state_release(dc_new_plane_state);
			return ret;
		}

		/*
		 * Any atomic check errors that occur after this will
		 * not need a release. The plane state will be attached
		 * to the stream, and therefore part of the atomic
		 * state. It'll be released when the atomic state is
		 * cleaned.
		 */
		if (!dc_add_plane_to_context(
				dc,
				dm_new_crtc_state->stream,
				dc_new_plane_state,
				dm_state->context)) {

			dc_plane_state_release(dc_new_plane_state);
			return -EINVAL;
		}

		dm_new_plane_state->dc_state = dc_new_plane_state;

		/* Tell DC to do a full surface update every time there
		 * is a plane change. Inefficient, but works for now.
		 */
		dm_new_plane_state->dc_state->update_flags.bits.full_update = 1;

		*lock_and_validation_needed = true;
	}


	return ret;
}

static int
dm_determine_update_type_for_commit(struct amdgpu_display_manager *dm,
				    struct drm_atomic_state *state,
				    enum surface_update_type *out_type)
{
	struct dc *dc = dm->dc;
	struct dm_atomic_state *dm_state = NULL, *old_dm_state = NULL;
	int i, j, num_plane, ret = 0;
	struct drm_plane_state *old_plane_state, *new_plane_state;
	struct dm_plane_state *new_dm_plane_state, *old_dm_plane_state;
	struct drm_crtc *new_plane_crtc;
	struct drm_plane *plane;

	struct drm_crtc *crtc;
	struct drm_crtc_state *new_crtc_state, *old_crtc_state;
	struct dm_crtc_state *new_dm_crtc_state, *old_dm_crtc_state;
	struct dc_stream_status *status = NULL;
	enum surface_update_type update_type = UPDATE_TYPE_FAST;
	struct surface_info_bundle {
		struct dc_surface_update surface_updates[MAX_SURFACES];
		struct dc_plane_info plane_infos[MAX_SURFACES];
		struct dc_scaling_info scaling_infos[MAX_SURFACES];
		struct dc_flip_addrs flip_addrs[MAX_SURFACES];
		struct dc_stream_update stream_update;
	} *bundle;

	bundle = kzalloc(sizeof(*bundle), GFP_KERNEL);

	if (!bundle) {
		DRM_ERROR("Failed to allocate update bundle\n");
		/* Set type to FULL to avoid crashing in DC*/
		update_type = UPDATE_TYPE_FULL;
		goto cleanup;
	}

	for_each_oldnew_crtc_in_state(state, crtc, old_crtc_state, new_crtc_state, i) {

		memset(bundle, 0, sizeof(struct surface_info_bundle));

		new_dm_crtc_state = to_dm_crtc_state(new_crtc_state);
		old_dm_crtc_state = to_dm_crtc_state(old_crtc_state);
		num_plane = 0;

		if (new_dm_crtc_state->stream != old_dm_crtc_state->stream) {
			update_type = UPDATE_TYPE_FULL;
			goto cleanup;
		}

		if (!new_dm_crtc_state->stream)
			continue;

		for_each_oldnew_plane_in_state(state, plane, old_plane_state, new_plane_state, j) {
			const struct amdgpu_framebuffer *amdgpu_fb =
				to_amdgpu_framebuffer(new_plane_state->fb);
			struct dc_plane_info *plane_info = &bundle->plane_infos[num_plane];
			struct dc_flip_addrs *flip_addr = &bundle->flip_addrs[num_plane];
			struct dc_scaling_info *scaling_info = &bundle->scaling_infos[num_plane];
			uint64_t tiling_flags;
			bool tmz_surface = false;

			new_plane_crtc = new_plane_state->crtc;
			new_dm_plane_state = to_dm_plane_state(new_plane_state);
			old_dm_plane_state = to_dm_plane_state(old_plane_state);

			if (plane->type == DRM_PLANE_TYPE_CURSOR)
				continue;

			if (new_dm_plane_state->dc_state != old_dm_plane_state->dc_state) {
				update_type = UPDATE_TYPE_FULL;
				goto cleanup;
			}

			if (crtc != new_plane_crtc)
				continue;

			bundle->surface_updates[num_plane].surface =
					new_dm_plane_state->dc_state;

			if (new_crtc_state->mode_changed) {
				bundle->stream_update.dst = new_dm_crtc_state->stream->dst;
				bundle->stream_update.src = new_dm_crtc_state->stream->src;
			}

			if (new_crtc_state->color_mgmt_changed) {
				bundle->surface_updates[num_plane].gamma =
						new_dm_plane_state->dc_state->gamma_correction;
				bundle->surface_updates[num_plane].in_transfer_func =
						new_dm_plane_state->dc_state->in_transfer_func;
				bundle->surface_updates[num_plane].gamut_remap_matrix =
						&new_dm_plane_state->dc_state->gamut_remap_matrix;
				bundle->stream_update.gamut_remap =
						&new_dm_crtc_state->stream->gamut_remap_matrix;
				bundle->stream_update.output_csc_transform =
						&new_dm_crtc_state->stream->csc_color_matrix;
				bundle->stream_update.out_transfer_func =
						new_dm_crtc_state->stream->out_transfer_func;
			}

			ret = fill_dc_scaling_info(new_plane_state,
						   scaling_info);
			if (ret)
				goto cleanup;

			bundle->surface_updates[num_plane].scaling_info = scaling_info;

			if (amdgpu_fb) {
				ret = get_fb_info(amdgpu_fb, &tiling_flags, &tmz_surface);
				if (ret)
					goto cleanup;

				ret = fill_dc_plane_info_and_addr(
					dm->adev, new_plane_state, tiling_flags,
					plane_info,
					&flip_addr->address, tmz_surface,
					false);
				if (ret)
					goto cleanup;

				bundle->surface_updates[num_plane].plane_info = plane_info;
				bundle->surface_updates[num_plane].flip_addr = flip_addr;
			}

			num_plane++;
		}

		if (num_plane == 0)
			continue;

		ret = dm_atomic_get_state(state, &dm_state);
		if (ret)
			goto cleanup;

		old_dm_state = dm_atomic_get_old_state(state);
		if (!old_dm_state) {
			ret = -EINVAL;
			goto cleanup;
		}

		status = dc_stream_get_status_from_state(old_dm_state->context,
							 new_dm_crtc_state->stream);
		bundle->stream_update.stream = new_dm_crtc_state->stream;
		/*
		 * TODO: DC modifies the surface during this call so we need
		 * to lock here - find a way to do this without locking.
		 */
		mutex_lock(&dm->dc_lock);
		update_type = dc_check_update_surfaces_for_stream(
				dc,	bundle->surface_updates, num_plane,
				&bundle->stream_update, status);
		mutex_unlock(&dm->dc_lock);

		if (update_type > UPDATE_TYPE_MED) {
			update_type = UPDATE_TYPE_FULL;
			goto cleanup;
		}
	}

cleanup:
	kfree(bundle);

	*out_type = update_type;
	return ret;
}

static int add_affected_mst_dsc_crtcs(struct drm_atomic_state *state, struct drm_crtc *crtc)
{
	struct drm_connector *connector;
	struct drm_connector_state *conn_state;
	struct amdgpu_dm_connector *aconnector = NULL;
	int i;
	for_each_new_connector_in_state(state, connector, conn_state, i) {
		if (conn_state->crtc != crtc)
			continue;

		aconnector = to_amdgpu_dm_connector(connector);
		if (!aconnector->port || !aconnector->mst_port)
			aconnector = NULL;
		else
			break;
	}

	if (!aconnector)
		return 0;

	return drm_dp_mst_add_affected_dsc_crtcs(state, &aconnector->mst_port->mst_mgr);
}

/**
 * amdgpu_dm_atomic_check() - Atomic check implementation for AMDgpu DM.
 * @dev: The DRM device
 * @state: The atomic state to commit
 *
 * Validate that the given atomic state is programmable by DC into hardware.
 * This involves constructing a &struct dc_state reflecting the new hardware
 * state we wish to commit, then querying DC to see if it is programmable. It's
 * important not to modify the existing DC state. Otherwise, atomic_check
 * may unexpectedly commit hardware changes.
 *
 * When validating the DC state, it's important that the right locks are
 * acquired. For full updates case which removes/adds/updates streams on one
 * CRTC while flipping on another CRTC, acquiring global lock will guarantee
 * that any such full update commit will wait for completion of any outstanding
 * flip using DRMs synchronization events. See
 * dm_determine_update_type_for_commit()
 *
 * Note that DM adds the affected connectors for all CRTCs in state, when that
 * might not seem necessary. This is because DC stream creation requires the
 * DC sink, which is tied to the DRM connector state. Cleaning this up should
 * be possible but non-trivial - a possible TODO item.
 *
 * Return: -Error code if validation failed.
 */
static int amdgpu_dm_atomic_check(struct drm_device *dev,
				  struct drm_atomic_state *state)
{
	struct amdgpu_device *adev = dev->dev_private;
	struct dm_atomic_state *dm_state = NULL;
	struct dc *dc = adev->dm.dc;
	struct drm_connector *connector;
	struct drm_connector_state *old_con_state, *new_con_state;
	struct drm_crtc *crtc;
	struct drm_crtc_state *old_crtc_state, *new_crtc_state;
	struct drm_plane *plane;
	struct drm_plane_state *old_plane_state, *new_plane_state;
	enum surface_update_type update_type = UPDATE_TYPE_FAST;
	enum surface_update_type overall_update_type = UPDATE_TYPE_FAST;

	int ret, i;

	/*
	 * This bool will be set for true for any modeset/reset
	 * or plane update which implies non fast surface update.
	 */
	bool lock_and_validation_needed = false;

	ret = drm_atomic_helper_check_modeset(dev, state);
	if (ret)
		goto fail;

	if (adev->asic_type >= CHIP_NAVI10) {
		for_each_oldnew_crtc_in_state(state, crtc, old_crtc_state, new_crtc_state, i) {
			if (drm_atomic_crtc_needs_modeset(new_crtc_state)) {
				ret = add_affected_mst_dsc_crtcs(state, crtc);
				if (ret)
					goto fail;
			}
		}
	}

	for_each_oldnew_crtc_in_state(state, crtc, old_crtc_state, new_crtc_state, i) {
		if (!drm_atomic_crtc_needs_modeset(new_crtc_state) &&
		    !new_crtc_state->color_mgmt_changed &&
		    old_crtc_state->vrr_enabled == new_crtc_state->vrr_enabled)
			continue;

		if (!new_crtc_state->enable)
			continue;

		ret = drm_atomic_add_affected_connectors(state, crtc);
		if (ret)
			return ret;

		ret = drm_atomic_add_affected_planes(state, crtc);
		if (ret)
			goto fail;
	}

	/*
	 * Add all primary and overlay planes on the CRTC to the state
	 * whenever a plane is enabled to maintain correct z-ordering
	 * and to enable fast surface updates.
	 */
	drm_for_each_crtc(crtc, dev) {
		bool modified = false;

		for_each_oldnew_plane_in_state(state, plane, old_plane_state, new_plane_state, i) {
			if (plane->type == DRM_PLANE_TYPE_CURSOR)
				continue;

			if (new_plane_state->crtc == crtc ||
			    old_plane_state->crtc == crtc) {
				modified = true;
				break;
			}
		}

		if (!modified)
			continue;

		drm_for_each_plane_mask(plane, state->dev, crtc->state->plane_mask) {
			if (plane->type == DRM_PLANE_TYPE_CURSOR)
				continue;

			new_plane_state =
				drm_atomic_get_plane_state(state, plane);

			if (IS_ERR(new_plane_state)) {
				ret = PTR_ERR(new_plane_state);
				goto fail;
			}
		}
	}

	/* Remove exiting planes if they are modified */
	for_each_oldnew_plane_in_state_reverse(state, plane, old_plane_state, new_plane_state, i) {
		ret = dm_update_plane_state(dc, state, plane,
					    old_plane_state,
					    new_plane_state,
					    false,
					    &lock_and_validation_needed);
		if (ret)
			goto fail;
	}

	/* Disable all crtcs which require disable */
	for_each_oldnew_crtc_in_state(state, crtc, old_crtc_state, new_crtc_state, i) {
		ret = dm_update_crtc_state(&adev->dm, state, crtc,
					   old_crtc_state,
					   new_crtc_state,
					   false,
					   &lock_and_validation_needed);
		if (ret)
			goto fail;
	}

	/* Enable all crtcs which require enable */
	for_each_oldnew_crtc_in_state(state, crtc, old_crtc_state, new_crtc_state, i) {
		ret = dm_update_crtc_state(&adev->dm, state, crtc,
					   old_crtc_state,
					   new_crtc_state,
					   true,
					   &lock_and_validation_needed);
		if (ret)
			goto fail;
	}

	/* Add new/modified planes */
	for_each_oldnew_plane_in_state_reverse(state, plane, old_plane_state, new_plane_state, i) {
		ret = dm_update_plane_state(dc, state, plane,
					    old_plane_state,
					    new_plane_state,
					    true,
					    &lock_and_validation_needed);
		if (ret)
			goto fail;
	}

	/* Run this here since we want to validate the streams we created */
	ret = drm_atomic_helper_check_planes(dev, state);
	if (ret)
		goto fail;

	if (state->legacy_cursor_update) {
		/*
		 * This is a fast cursor update coming from the plane update
		 * helper, check if it can be done asynchronously for better
		 * performance.
		 */
		state->async_update =
			!drm_atomic_helper_async_check(dev, state);

		/*
		 * Skip the remaining global validation if this is an async
		 * update. Cursor updates can be done without affecting
		 * state or bandwidth calcs and this avoids the performance
		 * penalty of locking the private state object and
		 * allocating a new dc_state.
		 */
		if (state->async_update)
			return 0;
	}

	/* Check scaling and underscan changes*/
	/* TODO Removed scaling changes validation due to inability to commit
	 * new stream into context w\o causing full reset. Need to
	 * decide how to handle.
	 */
	for_each_oldnew_connector_in_state(state, connector, old_con_state, new_con_state, i) {
		struct dm_connector_state *dm_old_con_state = to_dm_connector_state(old_con_state);
		struct dm_connector_state *dm_new_con_state = to_dm_connector_state(new_con_state);
		struct amdgpu_crtc *acrtc = to_amdgpu_crtc(dm_new_con_state->base.crtc);

		/* Skip any modesets/resets */
		if (!acrtc || drm_atomic_crtc_needs_modeset(
				drm_atomic_get_new_crtc_state(state, &acrtc->base)))
			continue;

		/* Skip any thing not scale or underscan changes */
		if (!is_scaling_state_different(dm_new_con_state, dm_old_con_state))
			continue;

		overall_update_type = UPDATE_TYPE_FULL;
		lock_and_validation_needed = true;
	}

	ret = dm_determine_update_type_for_commit(&adev->dm, state, &update_type);
	if (ret)
		goto fail;

	if (overall_update_type < update_type)
		overall_update_type = update_type;

	/*
	 * lock_and_validation_needed was an old way to determine if we need to set
	 * the global lock. Leaving it in to check if we broke any corner cases
	 * lock_and_validation_needed true = UPDATE_TYPE_FULL or UPDATE_TYPE_MED
	 * lock_and_validation_needed false = UPDATE_TYPE_FAST
	 */
	if (lock_and_validation_needed && overall_update_type <= UPDATE_TYPE_FAST)
		WARN(1, "Global lock should be Set, overall_update_type should be UPDATE_TYPE_MED or UPDATE_TYPE_FULL");

	if (overall_update_type > UPDATE_TYPE_FAST) {
		ret = dm_atomic_get_state(state, &dm_state);
		if (ret)
			goto fail;

		ret = do_aquire_global_lock(dev, state);
		if (ret)
			goto fail;

#if defined(CONFIG_DRM_AMD_DC_DCN)
		if (!compute_mst_dsc_configs_for_state(state, dm_state->context))
			goto fail;

		ret = dm_update_mst_vcpi_slots_for_dsc(state, dm_state->context);
		if (ret)
			goto fail;
#endif

		/*
		 * Perform validation of MST topology in the state:
		 * We need to perform MST atomic check before calling
		 * dc_validate_global_state(), or there is a chance
		 * to get stuck in an infinite loop and hang eventually.
		 */
		ret = drm_dp_mst_atomic_check(state);
		if (ret)
			goto fail;

		if (dc_validate_global_state(dc, dm_state->context, false) != DC_OK) {
			ret = -EINVAL;
			goto fail;
		}
	} else {
		/*
		 * The commit is a fast update. Fast updates shouldn't change
		 * the DC context, affect global validation, and can have their
		 * commit work done in parallel with other commits not touching
		 * the same resource. If we have a new DC context as part of
		 * the DM atomic state from validation we need to free it and
		 * retain the existing one instead.
		 */
		struct dm_atomic_state *new_dm_state, *old_dm_state;

		new_dm_state = dm_atomic_get_new_state(state);
		old_dm_state = dm_atomic_get_old_state(state);

		if (new_dm_state && old_dm_state) {
			if (new_dm_state->context)
				dc_release_state(new_dm_state->context);

			new_dm_state->context = old_dm_state->context;

			if (old_dm_state->context)
				dc_retain_state(old_dm_state->context);
		}
	}

	/* Store the overall update type for use later in atomic check. */
	for_each_new_crtc_in_state (state, crtc, new_crtc_state, i) {
		struct dm_crtc_state *dm_new_crtc_state =
			to_dm_crtc_state(new_crtc_state);

		dm_new_crtc_state->update_type = (int)overall_update_type;
	}

	/* Must be success */
	WARN_ON(ret);
	return ret;

fail:
	if (ret == -EDEADLK)
		DRM_DEBUG_DRIVER("Atomic check stopped to avoid deadlock.\n");
	else if (ret == -EINTR || ret == -EAGAIN || ret == -ERESTARTSYS)
		DRM_DEBUG_DRIVER("Atomic check stopped due to signal.\n");
	else
		DRM_DEBUG_DRIVER("Atomic check failed with err: %d \n", ret);

	return ret;
}

static bool is_dp_capable_without_timing_msa(struct dc *dc,
					     struct amdgpu_dm_connector *amdgpu_dm_connector)
{
	uint8_t dpcd_data;
	bool capable = false;

	if (amdgpu_dm_connector->dc_link &&
		dm_helpers_dp_read_dpcd(
				NULL,
				amdgpu_dm_connector->dc_link,
				DP_DOWN_STREAM_PORT_COUNT,
				&dpcd_data,
				sizeof(dpcd_data))) {
		capable = (dpcd_data & DP_MSA_TIMING_PAR_IGNORED) ? true:false;
	}

	return capable;
}
void amdgpu_dm_update_freesync_caps(struct drm_connector *connector,
					struct edid *edid)
{
	int i;
	bool edid_check_required;
	struct detailed_timing *timing;
	struct detailed_non_pixel *data;
	struct detailed_data_monitor_range *range;
	struct amdgpu_dm_connector *amdgpu_dm_connector =
			to_amdgpu_dm_connector(connector);
	struct dm_connector_state *dm_con_state = NULL;

	struct drm_device *dev = connector->dev;
	struct amdgpu_device *adev = dev->dev_private;
	bool freesync_capable = false;

	if (!connector->state) {
		DRM_ERROR("%s - Connector has no state", __func__);
		goto update;
	}

	if (!edid) {
		dm_con_state = to_dm_connector_state(connector->state);

		amdgpu_dm_connector->min_vfreq = 0;
		amdgpu_dm_connector->max_vfreq = 0;
		amdgpu_dm_connector->pixel_clock_mhz = 0;

		goto update;
	}

	dm_con_state = to_dm_connector_state(connector->state);

	edid_check_required = false;
	if (!amdgpu_dm_connector->dc_sink) {
		DRM_ERROR("dc_sink NULL, could not add free_sync module.\n");
		goto update;
	}
	if (!adev->dm.freesync_module)
		goto update;
	/*
	 * if edid non zero restrict freesync only for dp and edp
	 */
	if (edid) {
		if (amdgpu_dm_connector->dc_sink->sink_signal == SIGNAL_TYPE_DISPLAY_PORT
			|| amdgpu_dm_connector->dc_sink->sink_signal == SIGNAL_TYPE_EDP) {
			edid_check_required = is_dp_capable_without_timing_msa(
						adev->dm.dc,
						amdgpu_dm_connector);
		}
	}
	if (edid_check_required == true && (edid->version > 1 ||
	   (edid->version == 1 && edid->revision > 1))) {
		for (i = 0; i < 4; i++) {

			timing	= &edid->detailed_timings[i];
			data	= &timing->data.other_data;
			range	= &data->data.range;
			/*
			 * Check if monitor has continuous frequency mode
			 */
			if (data->type != EDID_DETAIL_MONITOR_RANGE)
				continue;
			/*
			 * Check for flag range limits only. If flag == 1 then
			 * no additional timing information provided.
			 * Default GTF, GTF Secondary curve and CVT are not
			 * supported
			 */
			if (range->flags != 1)
				continue;

			amdgpu_dm_connector->min_vfreq = range->min_vfreq;
			amdgpu_dm_connector->max_vfreq = range->max_vfreq;
			amdgpu_dm_connector->pixel_clock_mhz =
				range->pixel_clock_mhz * 10;
			break;
		}

		if (amdgpu_dm_connector->max_vfreq -
		    amdgpu_dm_connector->min_vfreq > 10) {

			freesync_capable = true;
		}
	}

update:
	if (dm_con_state)
		dm_con_state->freesync_capable = freesync_capable;

	if (connector->vrr_capable_property)
		drm_connector_set_vrr_capable_property(connector,
						       freesync_capable);
}

static void amdgpu_dm_set_psr_caps(struct dc_link *link)
{
	uint8_t dpcd_data[EDP_PSR_RECEIVER_CAP_SIZE];

	if (!(link->connector_signal & SIGNAL_TYPE_EDP))
		return;
	if (link->type == dc_connection_none)
		return;
	if (dm_helpers_dp_read_dpcd(NULL, link, DP_PSR_SUPPORT,
					dpcd_data, sizeof(dpcd_data))) {
		link->dpcd_caps.psr_caps.psr_version = dpcd_data[0];

		if (dpcd_data[0] == 0) {
			link->psr_settings.psr_version = DC_PSR_VERSION_UNSUPPORTED;
			link->psr_settings.psr_feature_enabled = false;
		} else {
			link->psr_settings.psr_version = DC_PSR_VERSION_1;
			link->psr_settings.psr_feature_enabled = true;
		}

		DRM_INFO("PSR support:%d\n", link->psr_settings.psr_feature_enabled);
	}
}

/*
 * amdgpu_dm_link_setup_psr() - configure psr link
 * @stream: stream state
 *
 * Return: true if success
 */
static bool amdgpu_dm_link_setup_psr(struct dc_stream_state *stream)
{
	struct dc_link *link = NULL;
	struct psr_config psr_config = {0};
	struct psr_context psr_context = {0};
	bool ret = false;

	if (stream == NULL)
		return false;

	link = stream->link;

	psr_config.psr_version = link->dpcd_caps.psr_caps.psr_version;

	if (psr_config.psr_version > 0) {
		psr_config.psr_exit_link_training_required = 0x1;
		psr_config.psr_frame_capture_indication_req = 0;
		psr_config.psr_rfb_setup_time = 0x37;
		psr_config.psr_sdp_transmit_line_num_deadline = 0x20;
		psr_config.allow_smu_optimizations = 0x0;

		ret = dc_link_setup_psr(link, stream, &psr_config, &psr_context);

	}
	DRM_DEBUG_DRIVER("PSR link: %d\n",	link->psr_settings.psr_feature_enabled);

	return ret;
}

/*
 * amdgpu_dm_psr_enable() - enable psr f/w
 * @stream: stream state
 *
 * Return: true if success
 */
bool amdgpu_dm_psr_enable(struct dc_stream_state *stream)
{
	struct dc_link *link = stream->link;
	unsigned int vsync_rate_hz = 0;
	struct dc_static_screen_params params = {0};
	/* Calculate number of static frames before generating interrupt to
	 * enter PSR.
	 */
	// Init fail safe of 2 frames static
	unsigned int num_frames_static = 2;

	DRM_DEBUG_DRIVER("Enabling psr...\n");

	vsync_rate_hz = div64_u64(div64_u64((
			stream->timing.pix_clk_100hz * 100),
			stream->timing.v_total),
			stream->timing.h_total);

	/* Round up
	 * Calculate number of frames such that at least 30 ms of time has
	 * passed.
	 */
	if (vsync_rate_hz != 0) {
		unsigned int frame_time_microsec = 1000000 / vsync_rate_hz;
		num_frames_static = (30000 / frame_time_microsec) + 1;
	}

	params.triggers.cursor_update = true;
	params.triggers.overlay_update = true;
	params.triggers.surface_update = true;
	params.num_frames = num_frames_static;

	dc_stream_set_static_screen_params(link->ctx->dc,
					   &stream, 1,
					   &params);

	return dc_link_set_psr_allow_active(link, true, false);
}

/*
 * amdgpu_dm_psr_disable() - disable psr f/w
 * @stream:  stream state
 *
 * Return: true if success
 */
static bool amdgpu_dm_psr_disable(struct dc_stream_state *stream)
{

	DRM_DEBUG_DRIVER("Disabling psr...\n");

	return dc_link_set_psr_allow_active(stream->link, false, true);
}<|MERGE_RESOLUTION|>--- conflicted
+++ resolved
@@ -1367,11 +1367,7 @@
 	struct dmcu *dmcu = NULL;
 	bool ret;
 
-<<<<<<< HEAD
-	if (!adev->dm.fw_dmcu)
-=======
 	if (!adev->dm.fw_dmcu && !adev->dm.dmub_fw)
->>>>>>> 84569f32
 		return detect_mst_link_for_all_connectors(adev->ddev);
 
 	dmcu = adev->dm.dc->res_pool->dmcu;
@@ -5042,12 +5038,8 @@
 	struct drm_connector *connector = &aconnector->base;
 	struct amdgpu_device *adev = connector->dev->dev_private;
 	struct dc_stream_state *stream;
-<<<<<<< HEAD
-	int requested_bpc = connector->state ? connector->state->max_requested_bpc : 8;
-=======
 	const struct drm_connector_state *drm_state = dm_state ? &dm_state->base : NULL;
 	int requested_bpc = drm_state ? drm_state->max_requested_bpc : 8;
->>>>>>> 84569f32
 	enum dc_status dc_result = DC_OK;
 
 	do {
