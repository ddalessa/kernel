--- conflicted
+++ resolved
@@ -542,12 +542,8 @@
 				   struct amdgpu_vm_pt_cursor *cursor)
 {
 	amdgpu_vm_pt_next(adev, cursor);
-<<<<<<< HEAD
-	while (amdgpu_vm_pt_descendant(adev, cursor));
-=======
 	if (cursor->pfn != ~0ll)
 		while (amdgpu_vm_pt_descendant(adev, cursor));
->>>>>>> f9885ef8
 }
 
 /**
@@ -845,7 +841,6 @@
  * @adev: amdgpu_device pointer
  * @vm: requesting vm
  * @bp: resulting BO allocation parameters
-<<<<<<< HEAD
  */
 static void amdgpu_vm_bo_param(struct amdgpu_device *adev, struct amdgpu_vm *vm,
 			       int level, struct amdgpu_bo_param *bp)
@@ -961,41 +956,13 @@
 	amdgpu_bo_unref(&pt->shadow);
 	amdgpu_bo_unref(&pt);
 	return r;
-=======
- */
-static void amdgpu_vm_bo_param(struct amdgpu_device *adev, struct amdgpu_vm *vm,
-			       int level, struct amdgpu_bo_param *bp)
-{
-	memset(bp, 0, sizeof(*bp));
-
-	bp->size = amdgpu_vm_bo_size(adev, level);
-	bp->byte_align = AMDGPU_GPU_PAGE_SIZE;
-	bp->domain = AMDGPU_GEM_DOMAIN_VRAM;
-	if (bp->size <= PAGE_SIZE && adev->asic_type >= CHIP_VEGA10 &&
-	    adev->flags & AMD_IS_APU)
-		bp->domain |= AMDGPU_GEM_DOMAIN_GTT;
-	bp->domain = amdgpu_bo_get_preferred_pin_domain(adev, bp->domain);
-	bp->flags = AMDGPU_GEM_CREATE_VRAM_CONTIGUOUS |
-		AMDGPU_GEM_CREATE_CPU_GTT_USWC;
-	if (vm->use_cpu_for_update)
-		bp->flags |= AMDGPU_GEM_CREATE_CPU_ACCESS_REQUIRED;
-	else if (!vm->root.base.bo || vm->root.base.bo->shadow)
-		bp->flags |= AMDGPU_GEM_CREATE_SHADOW;
-	bp->type = ttm_bo_type_kernel;
-	if (vm->root.base.bo)
-		bp->resv = vm->root.base.bo->tbo.resv;
->>>>>>> f9885ef8
 }
 
 /**
  * amdgpu_vm_free_pts - free PD/PT levels
  *
-<<<<<<< HEAD
  * @adev: amdgpu device structure
  * @vm: amdgpu vm structure
-=======
- * Make sure the page directories and page tables are allocated
->>>>>>> f9885ef8
  *
  * Free the page directory or page table level and all sub levels.
  */
@@ -1003,103 +970,10 @@
 			       struct amdgpu_vm *vm)
 {
 	struct amdgpu_vm_pt_cursor cursor;
-<<<<<<< HEAD
 	struct amdgpu_vm_pt *entry;
-=======
-	struct amdgpu_bo *pt;
-	bool ats = false;
-	uint64_t eaddr;
-	int r;
-
-	/* validate the parameters */
-	if (saddr & AMDGPU_GPU_PAGE_MASK || size & AMDGPU_GPU_PAGE_MASK)
-		return -EINVAL;
-
-	eaddr = saddr + size - 1;
-
-	if (vm->pte_support_ats)
-		ats = saddr < AMDGPU_GMC_HOLE_START;
->>>>>>> f9885ef8
 
 	for_each_amdgpu_vm_pt_dfs_safe(adev, vm, cursor, entry) {
 
-<<<<<<< HEAD
-=======
-	if (eaddr >= adev->vm_manager.max_pfn) {
-		dev_err(adev->dev, "va above limit (0x%08llX >= 0x%08llX)\n",
-			eaddr, adev->vm_manager.max_pfn);
-		return -EINVAL;
-	}
-
-	for_each_amdgpu_vm_pt_leaf(adev, vm, saddr, eaddr, cursor) {
-		struct amdgpu_vm_pt *entry = cursor.entry;
-		struct amdgpu_bo_param bp;
-
-		if (cursor.level < AMDGPU_VM_PTB) {
-			unsigned num_entries;
-
-			num_entries = amdgpu_vm_num_entries(adev, cursor.level);
-			entry->entries = kvmalloc_array(num_entries,
-							sizeof(*entry->entries),
-							GFP_KERNEL |
-							__GFP_ZERO);
-			if (!entry->entries)
-				return -ENOMEM;
-		}
-
-
-		if (entry->base.bo)
-			continue;
-
-		amdgpu_vm_bo_param(adev, vm, cursor.level, &bp);
-
-		r = amdgpu_bo_create(adev, &bp, &pt);
-		if (r)
-			return r;
-
-		r = amdgpu_vm_clear_bo(adev, vm, pt, cursor.level, ats);
-		if (r)
-			goto error_free_pt;
-
-		if (vm->use_cpu_for_update) {
-			r = amdgpu_bo_kmap(pt, NULL);
-			if (r)
-				goto error_free_pt;
-		}
-
-		/* Keep a reference to the root directory to avoid
-		* freeing them up in the wrong order.
-		*/
-		pt->parent = amdgpu_bo_ref(cursor.parent->base.bo);
-
-		amdgpu_vm_bo_base_init(&entry->base, vm, pt);
-	}
-
-	return 0;
-
-error_free_pt:
-	amdgpu_bo_unref(&pt->shadow);
-	amdgpu_bo_unref(&pt);
-	return r;
-}
-
-/**
- * amdgpu_vm_free_pts - free PD/PT levels
- *
- * @adev: amdgpu device structure
- * @vm: amdgpu vm structure
- *
- * Free the page directory or page table level and all sub levels.
- */
-static void amdgpu_vm_free_pts(struct amdgpu_device *adev,
-			       struct amdgpu_vm *vm)
-{
-	struct amdgpu_vm_pt_cursor cursor;
-	struct amdgpu_vm_pt *entry;
-
-	for_each_amdgpu_vm_pt_dfs_safe(adev, vm, cursor, entry) {
-
->>>>>>> f9885ef8
 		if (entry->base.bo) {
 			entry->base.bo->vm_bo = NULL;
 			list_del(&entry->base.vm_status);
@@ -2877,7 +2751,6 @@
 	struct amdgpu_bo *bo = bo_va->base.bo;
 	struct amdgpu_vm *vm = bo_va->base.vm;
 	struct amdgpu_vm_bo_base **base;
-<<<<<<< HEAD
 
 	if (bo) {
 		if (bo->tbo.resv == vm->root.base.bo->tbo.resv)
@@ -2888,18 +2761,6 @@
 			if (*base != &bo_va->base)
 				continue;
 
-=======
-
-	if (bo) {
-		if (bo->tbo.resv == vm->root.base.bo->tbo.resv)
-			vm->bulk_moveable = false;
-
-		for (base = &bo_va->base.bo->vm_bo; *base;
-		     base = &(*base)->next) {
-			if (*base != &bo_va->base)
-				continue;
-
->>>>>>> f9885ef8
 			*base = bo_va->base.next;
 			break;
 		}
