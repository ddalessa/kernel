/*
 * Copyright (C) 2012 ARM Ltd.
 *
 * This program is free software; you can redistribute it and/or modify
 * it under the terms of the GNU General Public License version 2 as
 * published by the Free Software Foundation.
 *
 * This program is distributed in the hope that it will be useful,
 * but WITHOUT ANY WARRANTY; without even the implied warranty of
 * MERCHANTABILITY or FITNESS FOR A PARTICULAR PURPOSE.  See the
 * GNU General Public License for more details.
 *
 * You should have received a copy of the GNU General Public License
 * along with this program.  If not, see <http://www.gnu.org/licenses/>.
 */
#ifndef __ASM_PGTABLE_H
#define __ASM_PGTABLE_H

#include <asm/bug.h>
#include <asm/proc-fns.h>

#include <asm/memory.h>
#include <asm/pgtable-hwdef.h>

/*
 * Software defined PTE bits definition.
 */
#define PTE_VALID		(_AT(pteval_t, 1) << 0)
#define PTE_WRITE		(PTE_DBM)		 /* same as DBM (51) */
#define PTE_DIRTY		(_AT(pteval_t, 1) << 55)
#define PTE_SPECIAL		(_AT(pteval_t, 1) << 56)
<<<<<<< HEAD
#ifdef CONFIG_ARM64_HW_AFDBM
#define PTE_WRITE		(PTE_DBM)		 /* same as DBM */
#else
#define PTE_WRITE		(_AT(pteval_t, 1) << 57)
#endif
=======
>>>>>>> 9f30a04d
#define PTE_PROT_NONE		(_AT(pteval_t, 1) << 58) /* only when !PTE_VALID */

/*
 * VMALLOC and SPARSEMEM_VMEMMAP ranges.
 *
 * VMEMAP_SIZE: allows the whole VA space to be covered by a struct page array
 *	(rounded up to PUD_SIZE).
 * VMALLOC_START: beginning of the kernel VA space
 * VMALLOC_END: extends to the available space below vmmemmap, PCI I/O space,
 *	fixed mappings and modules
 */
#define VMEMMAP_SIZE		ALIGN((1UL << (VA_BITS - PAGE_SHIFT)) * sizeof(struct page), PUD_SIZE)
#define VMALLOC_START		(UL(0xffffffffffffffff) << VA_BITS)
#define VMALLOC_END		(PAGE_OFFSET - PUD_SIZE - VMEMMAP_SIZE - SZ_64K)

#define vmemmap			((struct page *)(VMALLOC_END + SZ_64K))

#define FIRST_USER_ADDRESS	0UL

#ifndef __ASSEMBLY__

#include <linux/mmdebug.h>

extern void __pte_error(const char *file, int line, unsigned long val);
extern void __pmd_error(const char *file, int line, unsigned long val);
extern void __pud_error(const char *file, int line, unsigned long val);
extern void __pgd_error(const char *file, int line, unsigned long val);

#define PROT_DEFAULT		(PTE_TYPE_PAGE | PTE_AF | PTE_SHARED)
#define PROT_SECT_DEFAULT	(PMD_TYPE_SECT | PMD_SECT_AF | PMD_SECT_S)

#define PROT_DEVICE_nGnRE	(PROT_DEFAULT | PTE_PXN | PTE_UXN | PTE_ATTRINDX(MT_DEVICE_nGnRE))
#define PROT_NORMAL_NC		(PROT_DEFAULT | PTE_PXN | PTE_UXN | PTE_ATTRINDX(MT_NORMAL_NC))
#define PROT_NORMAL		(PROT_DEFAULT | PTE_PXN | PTE_UXN | PTE_ATTRINDX(MT_NORMAL))

#define PROT_SECT_DEVICE_nGnRE	(PROT_SECT_DEFAULT | PMD_SECT_PXN | PMD_SECT_UXN | PMD_ATTRINDX(MT_DEVICE_nGnRE))
#define PROT_SECT_NORMAL	(PROT_SECT_DEFAULT | PMD_SECT_PXN | PMD_SECT_UXN | PMD_ATTRINDX(MT_NORMAL))
#define PROT_SECT_NORMAL_EXEC	(PROT_SECT_DEFAULT | PMD_SECT_UXN | PMD_ATTRINDX(MT_NORMAL))

#define _PAGE_DEFAULT		(PROT_DEFAULT | PTE_ATTRINDX(MT_NORMAL))

#define PAGE_KERNEL		__pgprot(_PAGE_DEFAULT | PTE_PXN | PTE_UXN | PTE_DIRTY | PTE_WRITE)
#define PAGE_KERNEL_EXEC	__pgprot(_PAGE_DEFAULT | PTE_UXN | PTE_DIRTY | PTE_WRITE)

#define PAGE_HYP		__pgprot(_PAGE_DEFAULT | PTE_HYP)
#define PAGE_HYP_DEVICE		__pgprot(PROT_DEVICE_nGnRE | PTE_HYP)

#define PAGE_S2			__pgprot(PROT_DEFAULT | PTE_S2_MEMATTR(MT_S2_NORMAL) | PTE_S2_RDONLY)
#define PAGE_S2_DEVICE		__pgprot(PROT_DEFAULT | PTE_S2_MEMATTR(MT_S2_DEVICE_nGnRE) | PTE_S2_RDONLY | PTE_UXN)

#define PAGE_NONE		__pgprot(((_PAGE_DEFAULT) & ~PTE_TYPE_MASK) | PTE_PROT_NONE | PTE_PXN | PTE_UXN)
#define PAGE_SHARED		__pgprot(_PAGE_DEFAULT | PTE_USER | PTE_NG | PTE_PXN | PTE_UXN | PTE_WRITE)
#define PAGE_SHARED_EXEC	__pgprot(_PAGE_DEFAULT | PTE_USER | PTE_NG | PTE_PXN | PTE_WRITE)
#define PAGE_COPY		__pgprot(_PAGE_DEFAULT | PTE_USER | PTE_NG | PTE_PXN | PTE_UXN)
#define PAGE_COPY_EXEC		__pgprot(_PAGE_DEFAULT | PTE_USER | PTE_NG | PTE_PXN)
#define PAGE_READONLY		__pgprot(_PAGE_DEFAULT | PTE_USER | PTE_NG | PTE_PXN | PTE_UXN)
#define PAGE_READONLY_EXEC	__pgprot(_PAGE_DEFAULT | PTE_USER | PTE_NG | PTE_PXN)

#define __P000  PAGE_NONE
#define __P001  PAGE_READONLY
#define __P010  PAGE_COPY
#define __P011  PAGE_COPY
#define __P100  PAGE_READONLY_EXEC
#define __P101  PAGE_READONLY_EXEC
#define __P110  PAGE_COPY_EXEC
#define __P111  PAGE_COPY_EXEC

#define __S000  PAGE_NONE
#define __S001  PAGE_READONLY
#define __S010  PAGE_SHARED
#define __S011  PAGE_SHARED
#define __S100  PAGE_READONLY_EXEC
#define __S101  PAGE_READONLY_EXEC
#define __S110  PAGE_SHARED_EXEC
#define __S111  PAGE_SHARED_EXEC

/*
 * ZERO_PAGE is a global shared page that is always zero: used
 * for zero-mapped memory areas etc..
 */
extern struct page *empty_zero_page;
#define ZERO_PAGE(vaddr)	(empty_zero_page)

#define pte_ERROR(pte)		__pte_error(__FILE__, __LINE__, pte_val(pte))

#define pte_pfn(pte)		((pte_val(pte) & PHYS_MASK) >> PAGE_SHIFT)

#define pfn_pte(pfn,prot)	(__pte(((phys_addr_t)(pfn) << PAGE_SHIFT) | pgprot_val(prot)))

#define pte_none(pte)		(!pte_val(pte))
#define pte_clear(mm,addr,ptep)	set_pte(ptep, __pte(0))
#define pte_page(pte)		(pfn_to_page(pte_pfn(pte)))

/* Find an entry in the third-level page table. */
#define pte_index(addr)		(((addr) >> PAGE_SHIFT) & (PTRS_PER_PTE - 1))

#define pte_offset_kernel(dir,addr)	(pmd_page_vaddr(*(dir)) + pte_index(addr))

#define pte_offset_map(dir,addr)	pte_offset_kernel((dir), (addr))
#define pte_offset_map_nested(dir,addr)	pte_offset_kernel((dir), (addr))
#define pte_unmap(pte)			do { } while (0)
#define pte_unmap_nested(pte)		do { } while (0)

/*
 * The following only work if pte_present(). Undefined behaviour otherwise.
 */
#define pte_present(pte)	(!!(pte_val(pte) & (PTE_VALID | PTE_PROT_NONE)))
#define pte_young(pte)		(!!(pte_val(pte) & PTE_AF))
#define pte_special(pte)	(!!(pte_val(pte) & PTE_SPECIAL))
#define pte_write(pte)		(!!(pte_val(pte) & PTE_WRITE))
#define pte_exec(pte)		(!(pte_val(pte) & PTE_UXN))

#ifdef CONFIG_ARM64_HW_AFDBM
<<<<<<< HEAD
#define pte_hw_dirty(pte)	(!(pte_val(pte) & PTE_RDONLY))
=======
#define pte_hw_dirty(pte)	(pte_write(pte) && !(pte_val(pte) & PTE_RDONLY))
>>>>>>> 9f30a04d
#else
#define pte_hw_dirty(pte)	(0)
#endif
#define pte_sw_dirty(pte)	(!!(pte_val(pte) & PTE_DIRTY))
#define pte_dirty(pte)		(pte_sw_dirty(pte) || pte_hw_dirty(pte))

#define pte_valid(pte)		(!!(pte_val(pte) & PTE_VALID))
#define pte_valid_user(pte) \
	((pte_val(pte) & (PTE_VALID | PTE_USER)) == (PTE_VALID | PTE_USER))
#define pte_valid_not_user(pte) \
	((pte_val(pte) & (PTE_VALID | PTE_USER)) == PTE_VALID)

static inline pte_t clear_pte_bit(pte_t pte, pgprot_t prot)
{
	pte_val(pte) &= ~pgprot_val(prot);
	return pte;
}

static inline pte_t set_pte_bit(pte_t pte, pgprot_t prot)
{
	pte_val(pte) |= pgprot_val(prot);
	return pte;
}

static inline pte_t pte_wrprotect(pte_t pte)
{
	return clear_pte_bit(pte, __pgprot(PTE_WRITE));
}

static inline pte_t pte_mkwrite(pte_t pte)
{
	return set_pte_bit(pte, __pgprot(PTE_WRITE));
}

static inline pte_t pte_mkclean(pte_t pte)
{
	return clear_pte_bit(pte, __pgprot(PTE_DIRTY));
}

static inline pte_t pte_mkdirty(pte_t pte)
{
	return set_pte_bit(pte, __pgprot(PTE_DIRTY));
}

static inline pte_t pte_mkold(pte_t pte)
{
	return clear_pte_bit(pte, __pgprot(PTE_AF));
}

static inline pte_t pte_mkyoung(pte_t pte)
{
	return set_pte_bit(pte, __pgprot(PTE_AF));
}

static inline pte_t pte_mkspecial(pte_t pte)
{
	return set_pte_bit(pte, __pgprot(PTE_SPECIAL));
}

static inline void set_pte(pte_t *ptep, pte_t pte)
{
	*ptep = pte;

	/*
	 * Only if the new pte is valid and kernel, otherwise TLB maintenance
	 * or update_mmu_cache() have the necessary barriers.
	 */
	if (pte_valid_not_user(pte)) {
		dsb(ishst);
		isb();
	}
}

struct mm_struct;
struct vm_area_struct;

extern void __sync_icache_dcache(pte_t pteval, unsigned long addr);

/*
 * PTE bits configuration in the presence of hardware Dirty Bit Management
 * (PTE_WRITE == PTE_DBM):
 *
 * Dirty  Writable | PTE_RDONLY  PTE_WRITE  PTE_DIRTY (sw)
 *   0      0      |   1           0          0
 *   0      1      |   1           1          0
 *   1      0      |   1           0          1
 *   1      1      |   0           1          x
 *
 * When hardware DBM is not present, the sofware PTE_DIRTY bit is updated via
 * the page fault mechanism. Checking the dirty status of a pte becomes:
 *
<<<<<<< HEAD
 *   PTE_DIRTY || !PTE_RDONLY
=======
 *   PTE_DIRTY || (PTE_WRITE && !PTE_RDONLY)
>>>>>>> 9f30a04d
 */
static inline void set_pte_at(struct mm_struct *mm, unsigned long addr,
			      pte_t *ptep, pte_t pte)
{
	if (pte_valid_user(pte)) {
		if (!pte_special(pte) && pte_exec(pte))
			__sync_icache_dcache(pte, addr);
		if (pte_sw_dirty(pte) && pte_write(pte))
			pte_val(pte) &= ~PTE_RDONLY;
		else
			pte_val(pte) |= PTE_RDONLY;
	}

	/*
	 * If the existing pte is valid, check for potential race with
	 * hardware updates of the pte (ptep_set_access_flags safely changes
	 * valid ptes without going through an invalid entry).
	 */
	if (IS_ENABLED(CONFIG_DEBUG_VM) && IS_ENABLED(CONFIG_ARM64_HW_AFDBM) &&
	    pte_valid(*ptep)) {
		BUG_ON(!pte_young(pte));
		BUG_ON(pte_write(*ptep) && !pte_dirty(pte));
	}

	set_pte(ptep, pte);
}

/*
 * Huge pte definitions.
 */
#define pte_huge(pte)		(!(pte_val(pte) & PTE_TABLE_BIT))
#define pte_mkhuge(pte)		(__pte(pte_val(pte) & ~PTE_TABLE_BIT))

/*
 * Hugetlb definitions.
 */
#define HUGE_MAX_HSTATE		2
#define HPAGE_SHIFT		PMD_SHIFT
#define HPAGE_SIZE		(_AC(1, UL) << HPAGE_SHIFT)
#define HPAGE_MASK		(~(HPAGE_SIZE - 1))
#define HUGETLB_PAGE_ORDER	(HPAGE_SHIFT - PAGE_SHIFT)

#define __HAVE_ARCH_PTE_SPECIAL

static inline pte_t pud_pte(pud_t pud)
{
	return __pte(pud_val(pud));
}

static inline pmd_t pud_pmd(pud_t pud)
{
	return __pmd(pud_val(pud));
}

static inline pte_t pmd_pte(pmd_t pmd)
{
	return __pte(pmd_val(pmd));
}

static inline pmd_t pte_pmd(pte_t pte)
{
	return __pmd(pte_val(pte));
}

static inline pgprot_t mk_sect_prot(pgprot_t prot)
{
	return __pgprot(pgprot_val(prot) & ~PTE_TABLE_BIT);
}

/*
 * THP definitions.
 */

#ifdef CONFIG_TRANSPARENT_HUGEPAGE
#define pmd_trans_huge(pmd)	(pmd_val(pmd) && !(pmd_val(pmd) & PMD_TABLE_BIT))
#define pmd_trans_splitting(pmd)	pte_special(pmd_pte(pmd))
#ifdef CONFIG_HAVE_RCU_TABLE_FREE
#define __HAVE_ARCH_PMDP_SPLITTING_FLUSH
struct vm_area_struct;
void pmdp_splitting_flush(struct vm_area_struct *vma, unsigned long address,
			  pmd_t *pmdp);
#endif /* CONFIG_HAVE_RCU_TABLE_FREE */
#endif /* CONFIG_TRANSPARENT_HUGEPAGE */

#define pmd_dirty(pmd)		pte_dirty(pmd_pte(pmd))
#define pmd_young(pmd)		pte_young(pmd_pte(pmd))
#define pmd_wrprotect(pmd)	pte_pmd(pte_wrprotect(pmd_pte(pmd)))
#define pmd_mksplitting(pmd)	pte_pmd(pte_mkspecial(pmd_pte(pmd)))
#define pmd_mkold(pmd)		pte_pmd(pte_mkold(pmd_pte(pmd)))
#define pmd_mkwrite(pmd)	pte_pmd(pte_mkwrite(pmd_pte(pmd)))
#define pmd_mkdirty(pmd)	pte_pmd(pte_mkdirty(pmd_pte(pmd)))
#define pmd_mkyoung(pmd)	pte_pmd(pte_mkyoung(pmd_pte(pmd)))
#define pmd_mknotpresent(pmd)	(__pmd(pmd_val(pmd) & ~PMD_TYPE_MASK))

#define __HAVE_ARCH_PMD_WRITE
#define pmd_write(pmd)		pte_write(pmd_pte(pmd))

#define pmd_mkhuge(pmd)		(__pmd(pmd_val(pmd) & ~PMD_TABLE_BIT))

#define pmd_pfn(pmd)		(((pmd_val(pmd) & PMD_MASK) & PHYS_MASK) >> PAGE_SHIFT)
#define pfn_pmd(pfn,prot)	(__pmd(((phys_addr_t)(pfn) << PAGE_SHIFT) | pgprot_val(prot)))
#define mk_pmd(page,prot)	pfn_pmd(page_to_pfn(page),prot)

#define pud_write(pud)		pte_write(pud_pte(pud))
#define pud_pfn(pud)		(((pud_val(pud) & PUD_MASK) & PHYS_MASK) >> PAGE_SHIFT)

#define set_pmd_at(mm, addr, pmdp, pmd)	set_pte_at(mm, addr, (pte_t *)pmdp, pmd_pte(pmd))

static inline int has_transparent_hugepage(void)
{
	return 1;
}

#define __pgprot_modify(prot,mask,bits) \
	__pgprot((pgprot_val(prot) & ~(mask)) | (bits))

/*
 * Mark the prot value as uncacheable and unbufferable.
 */
#define pgprot_noncached(prot) \
	__pgprot_modify(prot, PTE_ATTRINDX_MASK, PTE_ATTRINDX(MT_DEVICE_nGnRnE) | PTE_PXN | PTE_UXN)
#define pgprot_writecombine(prot) \
	__pgprot_modify(prot, PTE_ATTRINDX_MASK, PTE_ATTRINDX(MT_NORMAL_NC) | PTE_PXN | PTE_UXN)
#define pgprot_device(prot) \
	__pgprot_modify(prot, PTE_ATTRINDX_MASK, PTE_ATTRINDX(MT_DEVICE_nGnRE) | PTE_PXN | PTE_UXN)
#define __HAVE_PHYS_MEM_ACCESS_PROT
struct file;
extern pgprot_t phys_mem_access_prot(struct file *file, unsigned long pfn,
				     unsigned long size, pgprot_t vma_prot);

#define pmd_none(pmd)		(!pmd_val(pmd))
#define pmd_present(pmd)	(pmd_val(pmd))

#define pmd_bad(pmd)		(!(pmd_val(pmd) & 2))

#define pmd_table(pmd)		((pmd_val(pmd) & PMD_TYPE_MASK) == \
				 PMD_TYPE_TABLE)
#define pmd_sect(pmd)		((pmd_val(pmd) & PMD_TYPE_MASK) == \
				 PMD_TYPE_SECT)

#ifdef CONFIG_ARM64_64K_PAGES
#define pud_sect(pud)		(0)
#define pud_table(pud)		(1)
#else
#define pud_sect(pud)		((pud_val(pud) & PUD_TYPE_MASK) == \
				 PUD_TYPE_SECT)
#define pud_table(pud)		((pud_val(pud) & PUD_TYPE_MASK) == \
				 PUD_TYPE_TABLE)
#endif

static inline void set_pmd(pmd_t *pmdp, pmd_t pmd)
{
	*pmdp = pmd;
	dsb(ishst);
	isb();
}

static inline void pmd_clear(pmd_t *pmdp)
{
	set_pmd(pmdp, __pmd(0));
}

static inline pte_t *pmd_page_vaddr(pmd_t pmd)
{
	return __va(pmd_val(pmd) & PHYS_MASK & (s32)PAGE_MASK);
}

#define pmd_page(pmd)		pfn_to_page(__phys_to_pfn(pmd_val(pmd) & PHYS_MASK))

/*
 * Conversion functions: convert a page and protection to a page entry,
 * and a page entry and page directory to the page they refer to.
 */
#define mk_pte(page,prot)	pfn_pte(page_to_pfn(page),prot)

#if CONFIG_PGTABLE_LEVELS > 2

#define pmd_ERROR(pmd)		__pmd_error(__FILE__, __LINE__, pmd_val(pmd))

#define pud_none(pud)		(!pud_val(pud))
#define pud_bad(pud)		(!(pud_val(pud) & 2))
#define pud_present(pud)	(pud_val(pud))

static inline void set_pud(pud_t *pudp, pud_t pud)
{
	*pudp = pud;
	dsb(ishst);
	isb();
}

static inline void pud_clear(pud_t *pudp)
{
	set_pud(pudp, __pud(0));
}

static inline pmd_t *pud_page_vaddr(pud_t pud)
{
	return __va(pud_val(pud) & PHYS_MASK & (s32)PAGE_MASK);
}

/* Find an entry in the second-level page table. */
#define pmd_index(addr)		(((addr) >> PMD_SHIFT) & (PTRS_PER_PMD - 1))

static inline pmd_t *pmd_offset(pud_t *pud, unsigned long addr)
{
	return (pmd_t *)pud_page_vaddr(*pud) + pmd_index(addr);
}

#define pud_page(pud)		pfn_to_page(__phys_to_pfn(pud_val(pud) & PHYS_MASK))

#endif	/* CONFIG_PGTABLE_LEVELS > 2 */

#if CONFIG_PGTABLE_LEVELS > 3

#define pud_ERROR(pud)		__pud_error(__FILE__, __LINE__, pud_val(pud))

#define pgd_none(pgd)		(!pgd_val(pgd))
#define pgd_bad(pgd)		(!(pgd_val(pgd) & 2))
#define pgd_present(pgd)	(pgd_val(pgd))

static inline void set_pgd(pgd_t *pgdp, pgd_t pgd)
{
	*pgdp = pgd;
	dsb(ishst);
}

static inline void pgd_clear(pgd_t *pgdp)
{
	set_pgd(pgdp, __pgd(0));
}

static inline pud_t *pgd_page_vaddr(pgd_t pgd)
{
	return __va(pgd_val(pgd) & PHYS_MASK & (s32)PAGE_MASK);
}

/* Find an entry in the frst-level page table. */
#define pud_index(addr)		(((addr) >> PUD_SHIFT) & (PTRS_PER_PUD - 1))

static inline pud_t *pud_offset(pgd_t *pgd, unsigned long addr)
{
	return (pud_t *)pgd_page_vaddr(*pgd) + pud_index(addr);
}

#define pgd_page(pgd)		pfn_to_page(__phys_to_pfn(pgd_val(pgd) & PHYS_MASK))

#endif  /* CONFIG_PGTABLE_LEVELS > 3 */

#define pgd_ERROR(pgd)		__pgd_error(__FILE__, __LINE__, pgd_val(pgd))

/* to find an entry in a page-table-directory */
#define pgd_index(addr)		(((addr) >> PGDIR_SHIFT) & (PTRS_PER_PGD - 1))

#define pgd_offset(mm, addr)	((mm)->pgd+pgd_index(addr))

/* to find an entry in a kernel page-table-directory */
#define pgd_offset_k(addr)	pgd_offset(&init_mm, addr)

static inline pte_t pte_modify(pte_t pte, pgprot_t newprot)
{
	const pteval_t mask = PTE_USER | PTE_PXN | PTE_UXN | PTE_RDONLY |
			      PTE_PROT_NONE | PTE_WRITE | PTE_TYPE_MASK;
	/* preserve the hardware dirty information */
	if (pte_hw_dirty(pte))
<<<<<<< HEAD
		newprot |= PTE_DIRTY;
=======
		pte = pte_mkdirty(pte);
>>>>>>> 9f30a04d
	pte_val(pte) = (pte_val(pte) & ~mask) | (pgprot_val(newprot) & mask);
	return pte;
}

static inline pmd_t pmd_modify(pmd_t pmd, pgprot_t newprot)
{
	return pte_pmd(pte_modify(pmd_pte(pmd), newprot));
}

#ifdef CONFIG_ARM64_HW_AFDBM
/*
 * Atomic pte/pmd modifications.
 */
#define __HAVE_ARCH_PTEP_TEST_AND_CLEAR_YOUNG
static inline int ptep_test_and_clear_young(struct vm_area_struct *vma,
					    unsigned long address,
					    pte_t *ptep)
{
	pteval_t pteval;
	unsigned int tmp, res;

	asm volatile("//	ptep_test_and_clear_young\n"
	"	prfm	pstl1strm, %2\n"
	"1:	ldxr	%0, %2\n"
	"	ubfx	%w3, %w0, %5, #1	// extract PTE_AF (young)\n"
	"	and	%0, %0, %4		// clear PTE_AF\n"
	"	stxr	%w1, %0, %2\n"
	"	cbnz	%w1, 1b\n"
	: "=&r" (pteval), "=&r" (tmp), "+Q" (pte_val(*ptep)), "=&r" (res)
	: "L" (~PTE_AF), "I" (ilog2(PTE_AF)));

	return res;
}

#ifdef CONFIG_TRANSPARENT_HUGEPAGE
#define __HAVE_ARCH_PMDP_TEST_AND_CLEAR_YOUNG
static inline int pmdp_test_and_clear_young(struct vm_area_struct *vma,
					    unsigned long address,
					    pmd_t *pmdp)
{
	return ptep_test_and_clear_young(vma, address, (pte_t *)pmdp);
}
#endif /* CONFIG_TRANSPARENT_HUGEPAGE */

#define __HAVE_ARCH_PTEP_GET_AND_CLEAR
static inline pte_t ptep_get_and_clear(struct mm_struct *mm,
				       unsigned long address, pte_t *ptep)
{
	pteval_t old_pteval;
	unsigned int tmp;

	asm volatile("//	ptep_get_and_clear\n"
	"	prfm	pstl1strm, %2\n"
	"1:	ldxr	%0, %2\n"
	"	stxr	%w1, xzr, %2\n"
	"	cbnz	%w1, 1b\n"
	: "=&r" (old_pteval), "=&r" (tmp), "+Q" (pte_val(*ptep)));

	return __pte(old_pteval);
}

#ifdef CONFIG_TRANSPARENT_HUGEPAGE
#define __HAVE_ARCH_PMDP_GET_AND_CLEAR
static inline pmd_t pmdp_get_and_clear(struct mm_struct *mm,
				       unsigned long address, pmd_t *pmdp)
{
	return pte_pmd(ptep_get_and_clear(mm, address, (pte_t *)pmdp));
}
#endif /* CONFIG_TRANSPARENT_HUGEPAGE */

/*
 * ptep_set_wrprotect - mark read-only while trasferring potential hardware
 * dirty status (PTE_DBM && !PTE_RDONLY) to the software PTE_DIRTY bit.
 */
#define __HAVE_ARCH_PTEP_SET_WRPROTECT
static inline void ptep_set_wrprotect(struct mm_struct *mm, unsigned long address, pte_t *ptep)
{
	pteval_t pteval;
	unsigned long tmp;

	asm volatile("//	ptep_set_wrprotect\n"
	"	prfm	pstl1strm, %2\n"
	"1:	ldxr	%0, %2\n"
	"	tst	%0, %4			// check for hw dirty (!PTE_RDONLY)\n"
	"	csel	%1, %3, xzr, eq		// set PTE_DIRTY|PTE_RDONLY if dirty\n"
	"	orr	%0, %0, %1		// if !dirty, PTE_RDONLY is already set\n"
	"	and	%0, %0, %5		// clear PTE_WRITE/PTE_DBM\n"
	"	stxr	%w1, %0, %2\n"
	"	cbnz	%w1, 1b\n"
	: "=&r" (pteval), "=&r" (tmp), "+Q" (pte_val(*ptep))
	: "r" (PTE_DIRTY|PTE_RDONLY), "L" (PTE_RDONLY), "L" (~PTE_WRITE)
	: "cc");
}

#ifdef CONFIG_TRANSPARENT_HUGEPAGE
#define __HAVE_ARCH_PMDP_SET_WRPROTECT
static inline void pmdp_set_wrprotect(struct mm_struct *mm,
				      unsigned long address, pmd_t *pmdp)
{
	ptep_set_wrprotect(mm, address, (pte_t *)pmdp);
}
#endif
#endif	/* CONFIG_ARM64_HW_AFDBM */

extern pgd_t swapper_pg_dir[PTRS_PER_PGD];
extern pgd_t idmap_pg_dir[PTRS_PER_PGD];

/*
 * Encode and decode a swap entry:
 *	bits 0-1:	present (must be zero)
 *	bits 2-7:	swap type
 *	bits 8-57:	swap offset
 */
#define __SWP_TYPE_SHIFT	2
#define __SWP_TYPE_BITS		6
#define __SWP_OFFSET_BITS	50
#define __SWP_TYPE_MASK		((1 << __SWP_TYPE_BITS) - 1)
#define __SWP_OFFSET_SHIFT	(__SWP_TYPE_BITS + __SWP_TYPE_SHIFT)
#define __SWP_OFFSET_MASK	((1UL << __SWP_OFFSET_BITS) - 1)

#define __swp_type(x)		(((x).val >> __SWP_TYPE_SHIFT) & __SWP_TYPE_MASK)
#define __swp_offset(x)		(((x).val >> __SWP_OFFSET_SHIFT) & __SWP_OFFSET_MASK)
#define __swp_entry(type,offset) ((swp_entry_t) { ((type) << __SWP_TYPE_SHIFT) | ((offset) << __SWP_OFFSET_SHIFT) })

#define __pte_to_swp_entry(pte)	((swp_entry_t) { pte_val(pte) })
#define __swp_entry_to_pte(swp)	((pte_t) { (swp).val })

/*
 * Ensure that there are not more swap files than can be encoded in the kernel
 * PTEs.
 */
#define MAX_SWAPFILES_CHECK() BUILD_BUG_ON(MAX_SWAPFILES_SHIFT > __SWP_TYPE_BITS)

extern int kern_addr_valid(unsigned long addr);

#include <asm-generic/pgtable.h>

#define pgtable_cache_init() do { } while (0)

/*
 * On AArch64, the cache coherency is handled via the set_pte_at() function.
 */
static inline void update_mmu_cache(struct vm_area_struct *vma,
				    unsigned long addr, pte_t *ptep)
{
	/*
	 * set_pte() does not have a DSB for user mappings, so make sure that
	 * the page table write is visible.
	 */
	dsb(ishst);
}

#define update_mmu_cache_pmd(vma, address, pmd) do { } while (0)

#endif /* !__ASSEMBLY__ */

#endif /* __ASM_PGTABLE_H */<|MERGE_RESOLUTION|>--- conflicted
+++ resolved
@@ -29,14 +29,6 @@
 #define PTE_WRITE		(PTE_DBM)		 /* same as DBM (51) */
 #define PTE_DIRTY		(_AT(pteval_t, 1) << 55)
 #define PTE_SPECIAL		(_AT(pteval_t, 1) << 56)
-<<<<<<< HEAD
-#ifdef CONFIG_ARM64_HW_AFDBM
-#define PTE_WRITE		(PTE_DBM)		 /* same as DBM */
-#else
-#define PTE_WRITE		(_AT(pteval_t, 1) << 57)
-#endif
-=======
->>>>>>> 9f30a04d
 #define PTE_PROT_NONE		(_AT(pteval_t, 1) << 58) /* only when !PTE_VALID */
 
 /*
@@ -150,11 +142,7 @@
 #define pte_exec(pte)		(!(pte_val(pte) & PTE_UXN))
 
 #ifdef CONFIG_ARM64_HW_AFDBM
-<<<<<<< HEAD
-#define pte_hw_dirty(pte)	(!(pte_val(pte) & PTE_RDONLY))
-=======
 #define pte_hw_dirty(pte)	(pte_write(pte) && !(pte_val(pte) & PTE_RDONLY))
->>>>>>> 9f30a04d
 #else
 #define pte_hw_dirty(pte)	(0)
 #endif
@@ -246,11 +234,7 @@
  * When hardware DBM is not present, the sofware PTE_DIRTY bit is updated via
  * the page fault mechanism. Checking the dirty status of a pte becomes:
  *
-<<<<<<< HEAD
- *   PTE_DIRTY || !PTE_RDONLY
-=======
  *   PTE_DIRTY || (PTE_WRITE && !PTE_RDONLY)
->>>>>>> 9f30a04d
  */
 static inline void set_pte_at(struct mm_struct *mm, unsigned long addr,
 			      pte_t *ptep, pte_t pte)
@@ -515,11 +499,7 @@
 			      PTE_PROT_NONE | PTE_WRITE | PTE_TYPE_MASK;
 	/* preserve the hardware dirty information */
 	if (pte_hw_dirty(pte))
-<<<<<<< HEAD
-		newprot |= PTE_DIRTY;
-=======
 		pte = pte_mkdirty(pte);
->>>>>>> 9f30a04d
 	pte_val(pte) = (pte_val(pte) & ~mask) | (pgprot_val(newprot) & mask);
 	return pte;
 }
