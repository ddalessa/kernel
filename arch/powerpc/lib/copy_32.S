--- conflicted
+++ resolved
@@ -73,13 +73,10 @@
  * Use dcbz on the complete cache lines in the destination
  * to set them to zero.  This requires that the destination
  * area is cacheable.  -- paulus
-<<<<<<< HEAD
-=======
  *
  * During early init, cache might not be active yet, so dcbz cannot be used.
  * We therefore skip the optimised bloc that uses dcbz. This jump is
  * replaced by a nop once cache is active. This is done in machine_init()
->>>>>>> 9f30a04d
  */
 _GLOBAL(memset)
 	rlwimi	r4,r4,8,16,23
@@ -95,11 +92,8 @@
 	subf	r6,r0,r6
 	cmplwi	0,r4,0
 	bne	2f	/* Use normal procedure if r4 is not zero */
-<<<<<<< HEAD
-=======
 _GLOBAL(memset_nocache_branch)
 	b	2f	/* Skip optimised bloc until cache is enabled */
->>>>>>> 9f30a04d
 
 	clrlwi	r7,r6,32-LG_CACHELINE_BYTES
 	add	r8,r7,r5
@@ -140,13 +134,10 @@
  * the destination area is cacheable.
  * We only use this version if the source and dest don't overlap.
  * -- paulus.
-<<<<<<< HEAD
-=======
  *
  * During early init, cache might not be active yet, so dcbz cannot be used.
  * We therefore jump to generic_memcpy which doesn't use dcbz. This jump is
  * replaced by a nop once cache is active. This is done in machine_init()
->>>>>>> 9f30a04d
  */
 _GLOBAL(memmove)
 	cmplw	0,r3,r4
@@ -154,10 +145,7 @@
 	/* fall through */
 
 _GLOBAL(memcpy)
-<<<<<<< HEAD
-=======
 	b	generic_memcpy
->>>>>>> 9f30a04d
 	add	r7,r3,r5		/* test if the src & dst overlap */
 	add	r8,r4,r5
 	cmplw	0,r4,r7
